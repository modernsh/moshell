#pragma once

<<<<<<< HEAD
#include "definitions/module_definition.h"

/**
 * Will run given module's main method.
 * @throws InvalidModuleDescription if the given module does not defines a <main>() function
 * @throws InvalidBytecodeError if an interpreted instruction set contains invalid instructions
 */
void run_module(const module_definition &module_def, strings_t &strings);
=======
#include "memory/constant_pool.h"
#include <cstddef>
#include <cstdint>

void run(const ConstantPool &pool, const char *bytes, size_t size, strings_t &strings);
>>>>>>> 67d0f0bd
<|MERGE_RESOLUTION|>--- conflicted
+++ resolved
@@ -1,18 +1,11 @@
 #pragma once
 
-<<<<<<< HEAD
 #include "definitions/module_definition.h"
+#include "memory/strings.h"
 
 /**
  * Will run given module's main method.
  * @throws InvalidModuleDescription if the given module does not defines a <main>() function
  * @throws InvalidBytecodeError if an interpreted instruction set contains invalid instructions
  */
-void run_module(const module_definition &module_def, strings_t &strings);
-=======
-#include "memory/constant_pool.h"
-#include <cstddef>
-#include <cstdint>
-
-void run(const ConstantPool &pool, const char *bytes, size_t size, strings_t &strings);
->>>>>>> 67d0f0bd
+void run_module(const module_definition &module_def, strings_t &strings);