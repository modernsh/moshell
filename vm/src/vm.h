--- conflicted
+++ resolved
@@ -1,10 +1,6 @@
 #pragma once
 #include <cstddef>
 
-<<<<<<< HEAD
-
-extern "C" int exec(const char *bytes, size_t byte_count);
-=======
 /**
  * The exit code of a Moshell program that did not able to spawn a child process.
  */
@@ -23,5 +19,4 @@
  * @param bytes The bytecode to execute.
  * @param byte_count The number of bytes in the bytecode.
  */
-extern "C" void moshell_exec(const char *bytes, size_t byte_count);
->>>>>>> b1d19fe3
+extern "C" void moshell_exec(const char *bytes, size_t byte_count);