--- conflicted
+++ resolved
@@ -33,15 +33,11 @@
         relations: &mut Relations,
         name: String,
     ) -> Symbol {
-<<<<<<< HEAD
-        match self.locals.position_reachable_local(&name) {
-=======
         match self
             .locals
-            .position_reachable_local(name)
+            .position_reachable_local(&name)
             .map(|idx| self.locals.vars.len() - 1 - idx)
         {
->>>>>>> e4e7d5fb
             Some(var) => Symbol::Local(var),
             None => {
                 let id = *self
@@ -53,9 +49,6 @@
         }
     }
 
-<<<<<<< HEAD
-    pub fn exported_vars(&self) -> impl Iterator<Item=&LocalVariable> {
-=======
     /// Gets the symbol associated with an already known name.
     pub fn get(&self, name: &str) -> Option<Symbol> {
         self.locals
@@ -73,19 +66,12 @@
 
     /// Iterates over all the exported variables, local to the environment.
     pub fn exported_vars(&self) -> impl Iterator<Item = &Variable> {
->>>>>>> e4e7d5fb
         //consider for now that all local vars are exported.
         self.locals.vars.iter()
     }
 
-<<<<<<< HEAD
-    pub fn external_vars(&self) -> impl Iterator<Item=(&String, &GlobalObjectId)> {
-        self.globals.iter().map(|(name, id)| (name, id))
-=======
-    /// Iterates over all the global variable ids, with their corresponding name.
-    pub fn global_vars(&self) -> impl Iterator<Item = (&String, GlobalObjectId)> {
+    pub fn external_vars(&self) -> impl Iterator<Item=(&String, GlobalObjectId)> {
         self.globals.iter().map(|(name, id)| (name, *id))
->>>>>>> e4e7d5fb
     }
 
     /// Gets the name of a global variable.
@@ -113,7 +99,7 @@
 #[derive(Debug, Clone)]
 struct Locals {
     /// The actual list of seen and unique variables.
-    vars: Vec<LocalVariable>,
+    vars: Vec<Variable>,
 
     /// The current depth of the scope.
     ///
@@ -126,7 +112,7 @@
     /// Adds a new variable and binds it to the current scope.
     fn declare(&mut self, name: String, ty: TypeInfo) -> Symbol {
         let id = self.vars.len();
-        self.vars.push(LocalVariable {
+        self.vars.push(Variable {
             name,
             depth: Some(self.current_depth),
             ty,
@@ -167,7 +153,7 @@
     }
 
     /// Looks up a variable by name that is reachable from the current scope.
-    fn lookup_reachable_local(&self, name: &str) -> Option<&LocalVariable> {
+    fn lookup_reachable_local(&self, name: &str) -> Option<&Variable> {
         self.vars
             .iter()
             .rev()
@@ -197,7 +183,7 @@
 }
 
 #[derive(Debug, Clone, PartialEq)]
-pub struct LocalVariable {
+pub struct Variable {
     /// The name identifier of the variable.
     pub name: String,
 
@@ -214,7 +200,7 @@
     depth: Option<NonZeroUsize>,
 }
 
-impl LocalVariable {
+impl Variable {
     /// Creates a new variable.
     ///
     /// This convenience method accepts zero as a depth, which is the internal
@@ -240,12 +226,12 @@
         locals.declare_variable("bar".to_owned());
         assert_eq!(
             locals.lookup_reachable_local("foo"),
-            Some(&LocalVariable::scoped("foo".to_owned(), 1))
+            Some(&Variable::scoped("foo".to_owned(), 1))
         );
 
         assert_eq!(
             locals.lookup_reachable_local("bar"),
-            Some(&LocalVariable::scoped("bar".to_owned(), 2))
+            Some(&Variable::scoped("bar".to_owned(), 2))
         );
     }
 
@@ -269,17 +255,17 @@
         locals.declare_variable("foo".to_owned());
         assert_eq!(
             locals.lookup_reachable_local("foo"),
-            Some(&LocalVariable::scoped("foo".to_owned(), 3))
+            Some(&Variable::scoped("foo".to_owned(), 3))
         );
         locals.end_scope();
         assert_eq!(
             locals.lookup_reachable_local("foo"),
-            Some(&LocalVariable::scoped("foo".to_owned(), 1))
+            Some(&Variable::scoped("foo".to_owned(), 1))
         );
         locals.end_scope();
         assert_eq!(
             locals.lookup_reachable_local("foo"),
-            Some(&LocalVariable::scoped("foo".to_owned(), 1))
+            Some(&Variable::scoped("foo".to_owned(), 1))
         );
     }
 }