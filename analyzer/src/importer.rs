use crate::name::Name;
use context::source::{OwnedSource, Source};
use std::collections::HashMap;
use std::path::PathBuf;
use ast::Expr;


<<<<<<< HEAD
/// An importer is responsible for importing an AST from a given name
/// The user of the analyzer must provide its own implementation
pub trait ASTImporter<'a> {
=======
impl PartialEq for ImportError {
    fn eq(&self, other: &Self) -> bool {
        match (self, other) {
            (ImportError::Message(m1), ImportError::Message(m2)) => m1 == m2,
            _ => false,
        }
    }
}

/// An importer is responsible for holding source code from a given import name.
pub trait Importer<'a> {
>>>>>>> 5b8edd1f
    /// Gets a source reference from the given import name.
    fn import(&mut self, name: &Name) -> Option<Expr<'a>>;
}

/// An importer that reads files from a given root directory.
pub struct FileASTImporter {
    /// The root directory from which to read files.
    root: PathBuf,

    /// A cache that holds the source code of files that have already been read.
    ///
    /// The main purpose the importer is to be the owner of the source, so it should be
    /// assumed that entries are never removed from the cache.
    cache: HashMap<PathBuf, OwnedSource>,
}

<<<<<<< HEAD
pub struct StaticImporter<'a, P> where P: Fn(Source<'a>) -> Expr<'a> {
    ast_supplier: P,
=======
impl FileImporter {
    pub fn new(root: PathBuf) -> Self {
        Self {
            root,
            cache: HashMap::new(),
        }
    }
}

impl<'a> Importer<'a> for FileImporter {
    fn import(&mut self, name: &Name) -> Result<Source<'a>, ImportError> {
        let mut path = self.root.clone();
        path.push(name.parts().to_owned().join("/"));
        path.set_extension("msh");
        if let Some(source) = self.get_already_imported(path.clone()) {
            return Ok(unsafe {
                // SAFETY: A source is owned by the importer.
                // 'a is used here to disambiguate the lifetime of the source and the mutable borrow.
                std::mem::transmute::<Source, Source<'a>>(source.as_source())
            });
        }
        let source = read_to_string(&path)
            .or_else(|_| {
                path.pop();
                path.set_extension("msh");
                read_to_string(&path)
            })
            .map(|content| OwnedSource::new(content, path.to_string_lossy().to_string()))
            .map_err(ImportError::IO)?;

        let source = self.cache.entry(path.clone()).or_insert(source).as_source();
        Ok(unsafe {
            // SAFETY: Source refers to the String behind the entry.
            // It is owned by the importer and is such not bound by the lifetime of the entry.
            std::mem::transmute::<Source, Source<'a>>(source)
        })
    }
}

impl<'a> FileImporter {
    fn get_already_imported(&self, mut path: PathBuf) -> Option<&OwnedSource> {
        self.cache.get(&path).or_else(|| {
            path.pop();
            path.set_extension("msh");
            self.cache.get(&path)
        })
    }
}

pub struct StaticImporter<'a> {
>>>>>>> 5b8edd1f
    sources: HashMap<Name, Source<'a>>,
}

impl<'a, P> StaticImporter<'a, P> where P: Fn(Source<'a>) -> Expr<'a> {
    pub fn new<const N: usize>(sources: [(Name, Source<'a>); N], ast_supplier: P) -> Self {
        Self {
            ast_supplier,
            sources: HashMap::from(sources),
        }
    }
}

impl<'a, P> ASTImporter<'a> for StaticImporter<'a, P> where P: Fn(Source<'a>) -> Expr<'a> {
    fn import(&mut self, name: &Name) -> Option<Expr<'a>> {
        self.sources
            .get(name)
            .map(|src| (self.ast_supplier)(*src))
    }
}<|MERGE_RESOLUTION|>--- conflicted
+++ resolved
@@ -4,24 +4,9 @@
 use std::path::PathBuf;
 use ast::Expr;
 
-
-<<<<<<< HEAD
 /// An importer is responsible for importing an AST from a given name
 /// The user of the analyzer must provide its own implementation
 pub trait ASTImporter<'a> {
-=======
-impl PartialEq for ImportError {
-    fn eq(&self, other: &Self) -> bool {
-        match (self, other) {
-            (ImportError::Message(m1), ImportError::Message(m2)) => m1 == m2,
-            _ => false,
-        }
-    }
-}
-
-/// An importer is responsible for holding source code from a given import name.
-pub trait Importer<'a> {
->>>>>>> 5b8edd1f
     /// Gets a source reference from the given import name.
     fn import(&mut self, name: &Name) -> Option<Expr<'a>>;
 }
@@ -38,61 +23,8 @@
     cache: HashMap<PathBuf, OwnedSource>,
 }
 
-<<<<<<< HEAD
 pub struct StaticImporter<'a, P> where P: Fn(Source<'a>) -> Expr<'a> {
     ast_supplier: P,
-=======
-impl FileImporter {
-    pub fn new(root: PathBuf) -> Self {
-        Self {
-            root,
-            cache: HashMap::new(),
-        }
-    }
-}
-
-impl<'a> Importer<'a> for FileImporter {
-    fn import(&mut self, name: &Name) -> Result<Source<'a>, ImportError> {
-        let mut path = self.root.clone();
-        path.push(name.parts().to_owned().join("/"));
-        path.set_extension("msh");
-        if let Some(source) = self.get_already_imported(path.clone()) {
-            return Ok(unsafe {
-                // SAFETY: A source is owned by the importer.
-                // 'a is used here to disambiguate the lifetime of the source and the mutable borrow.
-                std::mem::transmute::<Source, Source<'a>>(source.as_source())
-            });
-        }
-        let source = read_to_string(&path)
-            .or_else(|_| {
-                path.pop();
-                path.set_extension("msh");
-                read_to_string(&path)
-            })
-            .map(|content| OwnedSource::new(content, path.to_string_lossy().to_string()))
-            .map_err(ImportError::IO)?;
-
-        let source = self.cache.entry(path.clone()).or_insert(source).as_source();
-        Ok(unsafe {
-            // SAFETY: Source refers to the String behind the entry.
-            // It is owned by the importer and is such not bound by the lifetime of the entry.
-            std::mem::transmute::<Source, Source<'a>>(source)
-        })
-    }
-}
-
-impl<'a> FileImporter {
-    fn get_already_imported(&self, mut path: PathBuf) -> Option<&OwnedSource> {
-        self.cache.get(&path).or_else(|| {
-            path.pop();
-            path.set_extension("msh");
-            self.cache.get(&path)
-        })
-    }
-}
-
-pub struct StaticImporter<'a> {
->>>>>>> 5b8edd1f
     sources: HashMap<Name, Source<'a>>,
 }
 
