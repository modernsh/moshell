--- conflicted
+++ resolved
@@ -54,7 +54,11 @@
     #[assoc(critical = true)]
     CannotInfer,
 
-<<<<<<< HEAD
+    /// Occurs when a `continue` or `break` directive is declared outside of a loop
+    #[assoc(code = 11)]
+    #[assoc(critical = true)]
+    InvalidBreakOrContinue,
+
     #[assoc(code = 12)]
     #[assoc(critical = true)]
     IncompatibleCast,
@@ -66,12 +70,6 @@
     #[assoc(code = 14)]
     #[assoc(critical = true)]
     CannotReassign,
-=======
-    /// Occurs when a `continue` or `break` directive is declared outside of a loop
-    #[assoc(code = 11)]
-    #[assoc(critical = true)]
-    InvalidBreakOrContinue,
->>>>>>> da5f472c
 }
 
 /// Observations are an area in the source code with an (optional) help message
