use crate::relations::SourceObjectId;
use context::source::SourceSegment;
use enum_assoc::Assoc;

#[derive(PartialEq, Debug, Assoc)]
#[func(pub fn code(&self) -> u16)]
#[func(pub fn critical(&self) -> bool { false })]
pub enum DiagnosticID {
    #[assoc(code = 1)]
    #[assoc(critical = true)]
    UnsupportedFeature,

    /// An import could not be resolved
    #[assoc(code = 2)]
    #[assoc(critical = true)]
    ImportResolution,

    /// A symbol is unknown as it could not be resolved
    #[assoc(code = 3)]
    #[assoc(critical = true)]
    UnknownSymbol,

    /// A symbol is invalid as it cannot be accessed in any way
    /// (for example, a symbol into a function, or in a variable)
    #[assoc(code = 4)]
    #[assoc(critical = true)]
    InvalidSymbol,

    /// There is a `use` statement between two expressions,
    /// `use` needs to be declared before any expressions in an environment.
    #[assoc(code = 5)]
    #[assoc(critical = true)]
    UseBetweenExprs,

    /// A `use` statement is shadowed as the symbol it imports has been imported again below
    #[assoc(code = 6)]
    ShadowedImport,

    /// A symbol have the same fully qualified name (its name with its module's name prepended)
    /// as another module
    #[assoc(code = 7)]
    #[assoc(critical = true)]
    SymbolConflictsWithModule,
}

/// Observations are an area in the source code with an (optional) help message
/// that are contained in a [Diagnostic] to emphasis/further explain the causes of the diagnostic.
#[derive(PartialEq, Debug)]
pub struct Observation {
    /// Observed segment
    pub segment: SourceSegment,
    /// An optional help string to complete the observation
    pub help: Option<String>,
}

impl Observation {
    pub fn new(segment: SourceSegment) -> Self {
        Self {
            segment,
            help: None,
        }
    }

    pub fn with_help(segment: SourceSegment, help: impl Into<String>) -> Self {
        Self {
            segment,
            help: Some(help.into()),
        }
    }
}

/// The structure of a diagnostic.
#[derive(PartialEq, Debug)]
pub struct Diagnostic {
    /// The source where this diagnostic applies
    pub source: SourceObjectId,
    /// The diagnostic identifier
    pub identifier: DiagnosticID,
    /// The overall message of this diagnostic
    pub global_message: String,
    /// Some observations to explain the diagnostic
    pub observations: Vec<Observation>,
    /// Any tips to help the user understand and eventually fix the raised issue.
    pub helps: Vec<String>,
}

impl Diagnostic {
    pub fn new(id: DiagnosticID, source: SourceObjectId, msg: impl Into<String>) -> Self {
        Self {
            source,
            identifier: id,
            global_message: msg.into(),
            observations: Vec::new(),
            helps: Vec::new(),
        }
    }

    pub fn with_observation(mut self, o: Observation) -> Self {
        self.observations.push(o);
        self
    }

<<<<<<< HEAD
    pub fn with_tip(mut self, tip: &str) -> Self {
        self.helps.push(tip.to_string());
=======
    pub fn with_observations(mut self, o: Vec<Observation>) -> Self {
        self.observations.extend(o);
        self
    }

    pub fn with_help(mut self, help: impl Into<String>) -> Self {
        self.helps.push(help.into());
>>>>>>> 2d9f8743
        self
    }
}<|MERGE_RESOLUTION|>--- conflicted
+++ resolved
@@ -100,10 +100,6 @@
         self
     }
 
-<<<<<<< HEAD
-    pub fn with_tip(mut self, tip: &str) -> Self {
-        self.helps.push(tip.to_string());
-=======
     pub fn with_observations(mut self, o: Vec<Observation>) -> Self {
         self.observations.extend(o);
         self
@@ -111,7 +107,6 @@
 
     pub fn with_help(mut self, help: impl Into<String>) -> Self {
         self.helps.push(help.into());
->>>>>>> 2d9f8743
         self
     }
 }