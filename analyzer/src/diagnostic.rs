--- conflicted
+++ resolved
@@ -36,25 +36,23 @@
     #[assoc(code = 6)]
     ShadowedImport,
 
-<<<<<<< HEAD
-    #[assoc(code = 7)]
-    #[assoc(critical = true)]
-    UnknownType,
-
-    #[assoc(code = 8)]
-    #[assoc(critical = true)]
-    TypeMismatch,
-
-    #[assoc(code = 9)]
-    #[assoc(critical = true)]
-    CannotInfer,
-=======
     /// A symbol have the same fully qualified name (its name with its module's name prepended)
     /// as another module
     #[assoc(code = 7)]
     #[assoc(critical = true)]
     SymbolConflictsWithModule,
->>>>>>> b7fb94e3
+
+    #[assoc(code = 8)]
+    #[assoc(critical = true)]
+    UnknownType,
+
+    #[assoc(code = 9)]
+    #[assoc(critical = true)]
+    TypeMismatch,
+
+    #[assoc(code = 10)]
+    #[assoc(critical = true)]
+    CannotInfer,
 }
 
 /// Observations are an area in the source code with an (optional) help message
@@ -114,7 +112,6 @@
         self
     }
 
-<<<<<<< HEAD
     pub fn with_observations<I: IntoIterator<Item = Observation>>(
         mut self,
         observations: I,
@@ -123,17 +120,8 @@
         self
     }
 
-    pub fn with_tip(mut self, tip: &str) -> Self {
-        self.tips.push(tip.to_string());
-=======
-    pub fn with_observations(mut self, o: Vec<Observation>) -> Self {
-        self.observations.extend(o);
-        self
-    }
-
     pub fn with_help(mut self, help: impl Into<String>) -> Self {
         self.helps.push(help.into());
->>>>>>> b7fb94e3
         self
     }
 }