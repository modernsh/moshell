--- conflicted
+++ resolved
@@ -41,90 +41,72 @@
     }
 }
 
-#[derive(Debug, PartialEq)]
+#[derive(Clone, Debug, PartialEq)]
 pub struct Assignment {
-    pub lhs: Box<TypedExpr>,
+    pub identifier: Symbol,
     pub rhs: Box<TypedExpr>,
 }
 
-#[derive(Debug, PartialEq)]
+#[derive(Clone, Debug, PartialEq)]
 pub struct Declaration {
     pub identifier: LocalId,
     pub value: Option<Box<TypedExpr>>,
 }
 
-#[derive(Debug, PartialEq)]
+#[derive(Clone, Debug, PartialEq)]
 pub struct Binary {
     pub lhs: Box<TypedExpr>,
     pub op: BinaryOperator,
     pub rhs: Box<TypedExpr>,
 }
 
-#[derive(Debug, PartialEq)]
+#[derive(Clone, Debug, PartialEq)]
 pub struct Conditional {
     pub condition: Box<TypedExpr>,
     pub then: Box<TypedExpr>,
     pub otherwise: Option<Box<TypedExpr>>,
 }
 
-#[derive(Debug, PartialEq)]
+#[derive(Clone, Debug, PartialEq)]
+pub struct Convert {
+    pub inner: Box<TypedExpr>,
+    pub into: TypeId,
+}
+
+#[derive(Clone, Debug, PartialEq)]
 pub struct Loop {
     pub condition: Option<Box<TypedExpr>>,
     pub body: Box<TypedExpr>,
 }
 
-#[derive(Debug, PartialEq)]
+#[derive(Clone, Debug, PartialEq)]
 pub struct FunctionCall {
-    pub name: String,
     pub arguments: Vec<TypedExpr>,
+    pub definition: Definition,
+}
+
+#[derive(Clone, Debug, PartialEq)]
+pub struct MethodCall {
+    pub callee: Box<TypedExpr>,
+    pub arguments: Vec<TypedExpr>,
+    pub definition: Definition,
 }
 
 /// An expression content.
 #[derive(Clone, Debug, PartialEq)]
 pub enum ExprKind {
     Literal(LiteralValue),
-<<<<<<< HEAD
-    Assign {
-        identifier: Symbol,
-        rhs: Box<TypedExpr>,
-    },
-    Declare {
-        identifier: LocalId,
-        value: Option<Box<TypedExpr>>,
-    },
-=======
     Assign(Assignment),
     Declare(Declaration),
->>>>>>> da5f472c
     Reference(Symbol),
     Binary(Binary),
     Block(Vec<TypedExpr>),
-<<<<<<< HEAD
-    Conditional {
-        condition: Box<TypedExpr>,
-        then: Box<TypedExpr>,
-        otherwise: Option<Box<TypedExpr>>,
-    },
-    Convert {
-        inner: Box<TypedExpr>,
-        into: TypeId,
-    },
-    ProcessCall(Vec<TypedExpr>),
-    FunctionCall {
-        arguments: Vec<TypedExpr>,
-        definition: Definition,
-    },
-    MethodCall {
-        callee: Box<TypedExpr>,
-        arguments: Vec<TypedExpr>,
-        definition: Definition,
-    },
-=======
     Conditional(Conditional),
     ConditionalLoop(Loop),
+    Convert(Convert),
     ProcessCall(Vec<TypedExpr>),
     FunctionCall(FunctionCall),
->>>>>>> da5f472c
+    MethodCall(MethodCall),
     Return(Option<Box<TypedExpr>>),
 
     Continue,
