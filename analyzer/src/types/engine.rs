<<<<<<< HEAD
use crate::relations::SourceObjectId;
use crate::types::builtin::lang;
=======
use crate::relations::SourceId;
>>>>>>> 8823ae3e
use crate::types::hir::{TypeId, TypedExpr};
use crate::types::ty::{Definition, FunctionType, MethodType, Parameter, TypeDescription};
use crate::types::NOTHING;

/// A typed [`crate::engine::Engine`].
///
/// This engine is used to store individual chunks of typed code, such as
/// functions and scripts.
#[derive(Debug)]
pub struct TypedEngine {
    /// The user defined chunks of code.
    ///
    /// At the end of the compilation, this vector has replaced all its `None` values.
    entries: Vec<Option<Chunk>>,

    /// Descriptions of types.
    descriptions: Vec<TypeDescription>,

    /// Native code that powers the language.
    ///
    /// It powers primitives types, and is indexed by [`NativeObjectId`]s.
    natives: Vec<FunctionType>,
}

pub enum CodeEntry<'a> {
    User(&'a Chunk),
    Native(&'a FunctionType),
}

impl CodeEntry<'_> {
    pub fn parameters(&self) -> &[Parameter] {
        match self {
            CodeEntry::User(chunk) => chunk.parameters.as_slice(),
            CodeEntry::Native(native) => native.parameters.as_slice(),
        }
    }

    pub fn return_type(&self) -> TypeId {
        match self {
            CodeEntry::User(chunk) => chunk.return_type,
            CodeEntry::Native(native) => native.return_type,
        }
    }
}

/// A chunk of typed code.
#[derive(Debug)]
pub struct Chunk {
    /// The expression that is evaluated when the chunk is called.
    pub expression: TypedExpr,

    /// The input parameters of the chunk.
    ///
    /// If the chunk is a script, there are no parameters.
    pub parameters: Vec<Parameter>,

    /// The return type of the chunk.
    pub return_type: TypeId,
}

impl Chunk {
    /// Creates a new script chunk.
    pub fn script(expression: TypedExpr) -> Self {
        Self {
            expression,
            parameters: Vec::new(),
            return_type: NOTHING,
        }
    }

    /// Creates a new function chunk.
    pub fn function(
        expression: TypedExpr,
        parameters: Vec<Parameter>,
        return_type: TypeId,
    ) -> Self {
        Self {
            expression,
            parameters,
            return_type,
        }
    }
}

impl TypedEngine {
    /// Initializes a new typed engine with the given capacity.
    ///
    /// In most cases, the capacity is equal to the number of source objects in
    /// the source engine.
    pub fn with_lang(capacity: usize) -> Self {
        let mut builder = Self {
            entries: Vec::new(),
            descriptions: Vec::new(),
            natives: Vec::new(),
        };
        builder.entries.resize_with(capacity, || None);
        lang(&mut builder);
        builder
    }

    /// Returns the chunk with the given id.
<<<<<<< HEAD
    pub fn get(&self, def: Definition) -> Option<CodeEntry> {
        match def {
            Definition::User(id) => self.get_user(id).map(CodeEntry::User),
            Definition::Native(id) => self.natives.get(id.0).map(CodeEntry::Native),
        }
    }

    pub fn get_user(&self, id: SourceObjectId) -> Option<&Chunk> {
        self.entries.get(id.0).and_then(|x| x.as_ref())
=======
    pub fn get(&self, id: SourceId) -> Option<&Chunk> {
        self.entries.get(id.0).and_then(|entry| entry.as_ref())
>>>>>>> 8823ae3e
    }

    /// Inserts a chunk into the engine.
    pub fn insert(&mut self, id: SourceId, entry: Chunk) {
        self.entries[id.0] = Some(entry);
    }

    /// Lists methods with a given name of a given type.
    ///
    /// If the type is unknown or doesn't have any methods with the given name,
    /// [`None`] is returned.
    pub fn get_methods(&self, type_id: TypeId, name: &str) -> Option<&Vec<MethodType>> {
        self.descriptions.get(type_id.0)?.methods.get(name)
    }

    /// Gets the method that matches exactly the given arguments and return type.
    pub fn get_method_exact(
        &self,
        type_id: TypeId,
        name: &str,
        args: &[TypeId],
        return_type: TypeId,
    ) -> Option<&MethodType> {
        self.get_methods(type_id, name).and_then(|methods| {
            methods.iter().find(|method| {
                method.parameters.iter().map(|p| &p.ty).eq(args)
                    && method.return_type == return_type
            })
        })
    }

    /// Adds a new method to a type.
    ///
    /// The method may not conflict with any existing methods.
    pub fn add_method(&mut self, type_id: TypeId, name: &str, method: MethodType) {
        // Extend the vector of type descriptions if necessary.
        if type_id.0 >= self.descriptions.len() {
            self.descriptions
                .resize_with(type_id.0 + 1, Default::default);
        }
        self.descriptions[type_id.0]
            .methods
            .entry(name.to_owned())
            .or_default()
            .push(method);
    }

    /// Inserts a chunk into the engine if it is not already present.
    ///
    /// This may be used to insert semi-accurate chunks into the engine.
    pub fn insert_if_absent(&mut self, id: SourceId, entry: Chunk) {
        if self.entries[id.0].is_none() {
            self.entries[id.0] = Some(entry);
        }
    }
}<|MERGE_RESOLUTION|>--- conflicted
+++ resolved
@@ -1,9 +1,5 @@
-<<<<<<< HEAD
-use crate::relations::SourceObjectId;
+use crate::relations::SourceId;
 use crate::types::builtin::lang;
-=======
-use crate::relations::SourceId;
->>>>>>> 8823ae3e
 use crate::types::hir::{TypeId, TypedExpr};
 use crate::types::ty::{Definition, FunctionType, MethodType, Parameter, TypeDescription};
 use crate::types::NOTHING;
@@ -105,7 +101,6 @@
     }
 
     /// Returns the chunk with the given id.
-<<<<<<< HEAD
     pub fn get(&self, def: Definition) -> Option<CodeEntry> {
         match def {
             Definition::User(id) => self.get_user(id).map(CodeEntry::User),
@@ -113,12 +108,8 @@
         }
     }
 
-    pub fn get_user(&self, id: SourceObjectId) -> Option<&Chunk> {
+    pub fn get_user(&self, id: SourceId) -> Option<&Chunk> {
         self.entries.get(id.0).and_then(|x| x.as_ref())
-=======
-    pub fn get(&self, id: SourceId) -> Option<&Chunk> {
-        self.entries.get(id.0).and_then(|entry| entry.as_ref())
->>>>>>> 8823ae3e
     }
 
     /// Inserts a chunk into the engine.
