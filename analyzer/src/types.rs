use std::collections::HashMap;

use crate::reef::LANG_REEF;
use crate::types::ty::{Type, TypeId, TypeRef};

pub(crate) mod builtin;
pub mod ctx;
pub mod engine;
pub mod hir;
pub mod operator;
pub mod ty;

#[derive(Debug, Clone, Copy, PartialEq, Eq, Hash)]
pub struct DefinitionId(pub(crate) TypeRef);

/// Holds all the known types.
<<<<<<< HEAD
#[derive(Default, Clone, Debug)]
=======
#[derive(Default, Debug, Clone)]
>>>>>>> 704da341
pub struct Typing {
    /// The actual types.
    types: Vec<Type>,

    /// A list of implicit conversions from one type to another.
    pub(crate) implicits: HashMap<TypeId, TypeRef>,
}

impl Typing {
    pub(crate) fn set_implicit_conversion(&mut self, from: TypeId, to: TypeRef) {
        self.implicits.insert(from, to);
    }

    pub(crate) fn add_type(&mut self, ty: Type) -> TypeId {
        let type_id = TypeId(self.types.len());
        self.types.push(ty);
        type_id
    }

    /// Gets the type with the given identifier.
    pub fn get_type(&self, type_id: TypeId) -> Option<&Type> {
        self.types.get(type_id.0)
    }
}

pub const ERROR: TypeRef = TypeRef::new(LANG_REEF, TypeId(0));
pub const NOTHING: TypeRef = TypeRef::new(LANG_REEF, TypeId(1));
pub const UNIT: TypeRef = TypeRef::new(LANG_REEF, TypeId(2));
pub const BOOL: TypeRef = TypeRef::new(LANG_REEF, TypeId(3));
pub const EXITCODE: TypeRef = TypeRef::new(LANG_REEF, TypeId(4));
pub const INT: TypeRef = TypeRef::new(LANG_REEF, TypeId(5));
pub const FLOAT: TypeRef = TypeRef::new(LANG_REEF, TypeId(6));
pub const STRING: TypeRef = TypeRef::new(LANG_REEF, TypeId(7));
pub const GENERIC_VECTOR: TypeRef = TypeRef::new(LANG_REEF, TypeId(8));
pub const POLYTYPE: TypeRef = TypeRef::new(LANG_REEF, TypeId(9));

/// An error that occurs when two types are not compatible.
#[derive(Debug, PartialEq)]
pub struct UnificationError();<|MERGE_RESOLUTION|>--- conflicted
+++ resolved
@@ -14,11 +14,7 @@
 pub struct DefinitionId(pub(crate) TypeRef);
 
 /// Holds all the known types.
-<<<<<<< HEAD
-#[derive(Default, Clone, Debug)]
-=======
 #[derive(Default, Debug, Clone)]
->>>>>>> 704da341
 pub struct Typing {
     /// The actual types.
     types: Vec<Type>,
