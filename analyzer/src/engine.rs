use crate::environment::Environment;
use crate::name::Name;

use ast::Expr;
use crate::relations::SourceObjectId;

/// Owns references to the global AST and its environments.
#[derive(Debug, Default)]
pub struct Engine<'a> {
    /// The engine has the ownership of the AST.
    #[allow(clippy::vec_box)]
    // Box is used to ensure that the reference behind is still valid after vector's realloc
    asts: Vec<Box<Expr<'a>>>,

    /// Associates a module id to the corresponding environment.
    ///
    /// Those are origins of symbols that are available locally in the environment,
    /// which may also be the source of unresolved symbols, tracked in the resolver.
    origins: Vec<(&'a Expr<'a>, Option<Environment<'a>>)>,
}

impl<'a> Engine<'a> {
    /// Takes ownership of an expression and returns a reference to it.
    pub fn take(&mut self, ast: Expr<'a>) -> &'a Expr<'a> {
        self.asts.push(Box::new(ast));
        unsafe {
            // SAFETY: Assume for now that expressions are never removed from the engine.
            // The reference behind Box does not change and is valid for the lifetime of the engine.
            std::mem::transmute::<&Expr<'a>, &'a Expr<'a>>(self.asts.last().unwrap())
        }
    }

    ///Returns an iterator over environments contained in engine
<<<<<<< HEAD
    pub fn environments(&self) -> impl Iterator<Item=(SourceObjectId, &Environment<'a>)> {
        self.origins.iter()
=======
    pub fn environments(&self) -> impl Iterator<Item = (SourceObjectId, &Environment)> {
        self.origins
            .iter()
>>>>>>> 5b8edd1f
            .enumerate()
            .filter_map(|(id, (_, env))| env.as_ref().map(|env| (SourceObjectId(id), env)))
    }

    /// Adds a new origin to the engine and returns its given id.
    ///
    /// A call to this method must be followed by a call to [`Engine::attach`] with the same id
    /// after the environment has been built.
    pub fn track(&mut self, ast: &'a Expr<'a>) -> SourceObjectId {
        let id = self.origins.len();
        self.origins.push((ast, None));
        SourceObjectId(id)
    }

    /// Attaches an environment to an origin if the origin does not already have an attached environment.
<<<<<<< HEAD
    pub fn attach(&mut self, id: SourceObjectId, env: Environment<'a>) {
        debug_assert!(self.origins[id.0].1.is_none(), "Could not attach environment to a source that is already attached");
=======
    pub fn attach(&mut self, id: SourceObjectId, env: Environment) {
        debug_assert!(
            self.origins[id.0].1.is_none(),
            "Could not attach environment to a source that is already attached"
        );
>>>>>>> 5b8edd1f
        self.origins[id.0].1.replace(env);
    }

    ///Finds an environment by its fully qualified name.
    pub fn find_environment_by_name(&self, name: &Name) -> Option<SourceObjectId> {
        self.origins
            .iter()
            .position(|(_, env)| env.as_ref().map(|env| &env.fqn == name).unwrap_or(false))
            .map(SourceObjectId)
    }

    ///Finds an environment by its identifier.
    pub fn find_environment(&self, id: SourceObjectId) -> Option<&Environment<'a>> {
        self.origins.get(id.0).and_then(|(_, env)| env.as_ref())
    }
}<|MERGE_RESOLUTION|>--- conflicted
+++ resolved
@@ -16,7 +16,7 @@
     ///
     /// Those are origins of symbols that are available locally in the environment,
     /// which may also be the source of unresolved symbols, tracked in the resolver.
-    origins: Vec<(&'a Expr<'a>, Option<Environment<'a>>)>,
+    origins: Vec<(&'a Expr<'a>, Option<Environment>)>,
 }
 
 impl<'a> Engine<'a> {
@@ -31,14 +31,9 @@
     }
 
     ///Returns an iterator over environments contained in engine
-<<<<<<< HEAD
-    pub fn environments(&self) -> impl Iterator<Item=(SourceObjectId, &Environment<'a>)> {
-        self.origins.iter()
-=======
     pub fn environments(&self) -> impl Iterator<Item = (SourceObjectId, &Environment)> {
         self.origins
             .iter()
->>>>>>> 5b8edd1f
             .enumerate()
             .filter_map(|(id, (_, env))| env.as_ref().map(|env| (SourceObjectId(id), env)))
     }
@@ -54,16 +49,11 @@
     }
 
     /// Attaches an environment to an origin if the origin does not already have an attached environment.
-<<<<<<< HEAD
-    pub fn attach(&mut self, id: SourceObjectId, env: Environment<'a>) {
-        debug_assert!(self.origins[id.0].1.is_none(), "Could not attach environment to a source that is already attached");
-=======
     pub fn attach(&mut self, id: SourceObjectId, env: Environment) {
         debug_assert!(
             self.origins[id.0].1.is_none(),
             "Could not attach environment to a source that is already attached"
         );
->>>>>>> 5b8edd1f
         self.origins[id.0].1.replace(env);
     }
 
@@ -76,7 +66,7 @@
     }
 
     ///Finds an environment by its identifier.
-    pub fn find_environment(&self, id: SourceObjectId) -> Option<&Environment<'a>> {
+    pub fn find_environment(&self, id: SourceObjectId) -> Option<&Environment> {
         self.origins.get(id.0).and_then(|(_, env)| env.as_ref())
     }
 }