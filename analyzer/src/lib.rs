--- conflicted
+++ resolved
@@ -33,12 +33,29 @@
     let mut relations = Relations::default();
     let mut imports = Imports::default();
 
-    let diagnostics = make_full_resolution(
-        entry_point,
-        importer,
-        &mut engine,
-        &mut relations
-    );
+    let mut to_visit = vec![entry_point];
+    let mut visited = HashSet::new();
+
+    let mut diagnostics = Vec::new();
+    while !to_visit.is_empty() {
+        diagnostics.extend(SymbolCollector::collect_symbols(
+            &mut engine,
+            &mut relations,
+            &mut imports,
+            &mut to_visit,
+            &mut visited,
+            importer,
+        ));
+        diagnostics.extend(SymbolResolver::resolve_symbols(
+            &engine,
+            &mut relations,
+            &mut imports,
+            &mut to_visit,
+            &mut visited,
+        ));
+        // The cycle ended, if `to_visit` is still non empty, a new cycle will be started
+        // to resolve the modules to visit and so on
+    }
 
     ResolutionResult {
         engine,
@@ -46,7 +63,6 @@
         diagnostics,
     }
 }
-
 
 /// Performs a full resolution of the environments directly or indirectly implied by the entry point.
 ///
@@ -57,6 +73,7 @@
     importer: &mut impl ASTImporter<'e>,
     engine: &'a mut Engine<'e>,
     relations: &'a mut Relations,
+    imports: &'a mut Imports,
 ) -> Vec<Diagnostic> {
     let mut to_visit = vec![entry_point];
     let mut visited = HashSet::new();
@@ -64,27 +81,17 @@
     let mut diagnostics = Vec::new();
     while !to_visit.is_empty() {
         diagnostics.extend(SymbolCollector::collect_symbols(
-<<<<<<< HEAD
             engine,
             relations,
-=======
-            &mut engine,
-            &mut relations,
-            &mut imports,
->>>>>>> 7c35fa64
+            imports,
             &mut to_visit,
             &mut visited,
             importer,
         ));
         diagnostics.extend(SymbolResolver::resolve_symbols(
-<<<<<<< HEAD
             engine,
             relations,
-=======
-            &engine,
-            &mut relations,
-            &mut imports,
->>>>>>> 7c35fa64
+            imports,
             &mut to_visit,
             &mut visited,
         ));
