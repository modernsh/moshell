--- conflicted
+++ resolved
@@ -608,6 +608,7 @@
     use indexmap::IndexMap;
     use pretty_assertions::assert_eq;
 
+    use crate::analyze_all;
     use context::source::Source;
     use context::str_find::{find_in, find_in_nth};
     use parser::parse_trusted;
@@ -617,16 +618,8 @@
     use crate::importer::StaticImporter;
     use crate::imports::{Imports, SourceImports, UnresolvedImport};
     use crate::name::Name;
-<<<<<<< HEAD
-    use crate::relations::{
-        Object, ObjectState, Relations, ResolvedSymbol, SourceObjectId, UnresolvedImport,
-        UnresolvedImports,
-    };
-    use crate::analyze_all;
-=======
+
     use crate::relations::{Object, ObjectState, Relations, ResolvedSymbol, SourceObjectId};
-    use crate::resolve_all;
->>>>>>> 7c35fa64
     use crate::steps::collect::SymbolCollector;
     use crate::steps::resolve::{ResolvedImport, SymbolResolver};
 
@@ -646,7 +639,7 @@
             ],
             parse_trusted,
         );
-        let res = resolve_all(Name::new("main"), &mut importer);
+        let res = analyze_all(Name::new("main"), &mut importer);
         assert_eq!(res.diagnostics, vec![]);
         assert_eq!(
             res.relations.objects,
