--- conflicted
+++ resolved
@@ -103,17 +103,6 @@
             ..self
         }
     }
-<<<<<<< HEAD
-
-    /// Returns a new state with `in_loop` set to false
-    fn without_in_loop(self) -> Self {
-        Self {
-            in_loop: false,
-            ..self
-        }
-    }
-=======
->>>>>>> 755363f3
 }
 
 fn apply_types_to_source(
@@ -263,10 +252,9 @@
                     assign.name
                 ),
             )
-            .with_observation(Observation::with_help(
-                assign.segment(),
-                "Assignment happens here",
-            )),
+                .with_observation(
+                    Observation::new(assign.segment()).with_help("Assignment happens here"),
+                ),
         );
         return rhs;
     }
@@ -296,10 +284,9 @@
                         exploration.get_type(var_ty).unwrap()
                     ),
                 )
-                .with_observation(Observation::with_help(
-                    assign.segment(),
-                    "Assignment happens here",
-                )),
+                    .with_observation(
+                        Observation::new(assign.segment()).with_help("Assignment happens here"),
+                    ),
             );
             TypedExpr {
                 kind: ExprKind::Literal(LiteralValue::String("".to_owned())),
@@ -319,10 +306,9 @@
                     assign.name
                 ),
             )
-            .with_observation(Observation::with_help(
-                assign.segment(),
-                "Assignment happens here",
-            )),
+                .with_observation(
+                    Observation::new(assign.segment()).with_help("Assignment happens here"),
+                ),
         );
     }
 
@@ -367,74 +353,6 @@
         },
     );
     if let Some(type_annotation) = &decl.var.ty {
-<<<<<<< HEAD
-        let expected_type = exploration.ctx.resolve(type_annotation).unwrap_or(ERROR);
-        if expected_type == ERROR {
-            diagnostics.push(
-                Diagnostic::new(DiagnosticID::UnknownType, state.source, "Unknown type")
-                    .with_observation(
-                        Observation::new(type_annotation.segment())
-                            .with_help("Not found in scope")
-                            .with_tag(ObservationTag::InFault),
-                    ),
-            );
-        } else if initializer.ty.is_ok()
-            && exploration
-            .typing
-            .unify(expected_type, initializer.ty)
-            .is_err()
-        {
-            let terminal_expr = retrieve_terminal_expr(&initializer);
-            let mut diagnostic =
-                Diagnostic::new(DiagnosticID::TypeMismatch, state.source, "Type mismatch")
-                    .with_observation(
-                        Observation::new(type_annotation.segment())
-                            .with_help(format!(
-                                "Expected `{}`",
-                                exploration.get_type(expected_type).unwrap()
-                            ))
-                            .with_tag(ObservationTag::Expected),
-                    )
-                    .with_observation(
-                        Observation::new(terminal_expr.segment())
-                            .with_help(format!(
-                                "Found `{}`",
-                                exploration.get_type(initializer.ty).unwrap()
-                            ))
-                            .with_tag(ObservationTag::InFault),
-                    );
-            match &terminal_expr.kind {
-                ExprKind::FunctionCall(_) => {
-                    let symbol = env.get_raw_symbol(terminal_expr.segment()).unwrap();
-                    let type_id = exploration
-                        .ctx
-                        .get(relations, state.source, symbol)
-                        .unwrap();
-                    let func = exploration.get_type(type_id).unwrap();
-                    let Type::Function(declaration) = func else { unreachable!() };
-                    let func_chunk = exploration.engine.get(*declaration).unwrap();
-                    let func_segment = func_chunk.declaration_segment.clone().unwrap();
-                    diagnostic = diagnostic.with_observation(
-                        Observation::new(func_segment)
-                            .with_help("in function declared here")
-                            .with_tag(ObservationTag::Declaration)
-                            .within(*declaration),
-                    )
-                }
-                ExprKind::Reference(s) => {
-                    let (var_declaration, _) =
-                        env.definitions.iter().find(|(_, v)| *v == s).unwrap();
-                    diagnostic = diagnostic.with_observation(
-                        Observation::new(var_declaration.clone())
-                            .with_help("in variable declared here")
-                            .with_tag(ObservationTag::Declaration),
-                    )
-                }
-                _ => (),
-            }
-            diagnostics.push(diagnostic)
-        }
-=======
         initializer = check_type_annotation(
             exploration,
             type_annotation,
@@ -442,7 +360,6 @@
             diagnostics,
             state,
         );
->>>>>>> 755363f3
     }
     TypedExpr {
         kind: ExprKind::Declare(Declaration {
@@ -615,15 +532,14 @@
                     state.source,
                     "Undefined operator",
                 )
-                .with_observation(Observation::with_help(
-                    bin.segment(),
-                    format!(
-                        "No operator `{}` between type `{}` and `{}`",
-                        name,
-                        exploration.get_type(left_expr.ty).unwrap(),
-                        exploration.get_type(right_expr.ty).unwrap()
-                    ),
-                )),
+                    .with_observation(Observation::new(bin.segment()).with_help(
+                        format!(
+                            "No operator `{}` between type `{}` and `{}`",
+                            name,
+                            exploration.get_type(left_expr.ty).unwrap(),
+                            exploration.get_type(right_expr.ty).unwrap()
+                        ),
+                    )),
             );
             ERROR
         }
@@ -675,10 +591,7 @@
                     exploration.get_type(ty).unwrap()
                 ),
             )
-            .with_observation(Observation::with_help(
-                casted.segment(),
-                "Incompatible cast",
-            )),
+                .with_observation(Observation::new(casted.segment()).with_help("Incompatible cast")),
         );
     }
     TypedExpr {
@@ -735,7 +648,7 @@
                     state,
                     diagnostics,
                 )
-                .expect("Type mismatch should already have been caught");
+                    .expect("Type mismatch should already have been caught");
                 otherwise = otherwise.map(|expr| {
                     convert_expression(
                         expr,
@@ -745,7 +658,7 @@
                         state,
                         diagnostics,
                     )
-                    .expect("Type mismatch should already have been caught")
+                        .expect("Type mismatch should already have been caught")
                 });
                 ty
             }
@@ -755,21 +668,14 @@
                     state.source,
                     "`if` and `else` have incompatible types",
                 )
-<<<<<<< HEAD
                     .with_observation(
-                        Observation::new(i.success_branch.segment())
+                        Observation::new(block.success_branch.segment())
                             .with_help(format!(
                                 "Found `{}`",
                                 exploration.get_type(then.ty).unwrap()
                             ))
                             .with_tag(ObservationTag::InFault),
                     );
-=======
-                .with_observation(Observation::with_help(
-                    block.success_branch.segment(),
-                    format!("Found `{}`", exploration.get_type(then.ty).unwrap()),
-                ));
->>>>>>> 755363f3
                 if let Some(otherwise) = &otherwise {
                     diagnostic = diagnostic.with_observation(
                         Observation::new(otherwise.segment())
@@ -810,19 +716,8 @@
         .arguments
         .iter()
         .map(|expr| {
-<<<<<<< HEAD
-            ascribe_types(
-                exploration,
-                relations,
-                diagnostics,
-                env,
-                expr,
-                state,
-            )
-=======
             let expr = ascribe_types(exploration, relations, diagnostics, env, expr, state);
             convert_into_string(expr, exploration, diagnostics, state)
->>>>>>> 755363f3
         })
         .collect::<Vec<_>>();
     TypedExpr {
@@ -916,12 +811,6 @@
                 diagnostics,
                 env,
                 &w.condition,
-<<<<<<< HEAD
-                state.without_local_type(),
-            )),
-            &w.body,
-        ),
-=======
                 state.with_local_type(),
             );
             (
@@ -929,7 +818,6 @@
                 &w.body,
             )
         }
->>>>>>> 755363f3
         Expr::Loop(l) => (None, &l.body),
         _ => unreachable!("Expression is not a loop"),
     };
@@ -970,11 +858,7 @@
                 source,
                 format!("`{kind_name}` must be declared inside a loop"),
             )
-<<<<<<< HEAD
-                .with_observation(Observation::new(e.segment())),
-=======
-            .with_observation(Observation::new(expr.segment())),
->>>>>>> 755363f3
+                .with_observation(Observation::new(expr.segment())),
         );
     }
     TypedExpr {
@@ -1004,9 +888,6 @@
     state: TypingState,
 ) -> TypedExpr {
     match expr {
-<<<<<<< HEAD
-        Expr::Literal(lit) => ascribe_literal( lit),
-=======
         Expr::FunctionDeclaration(fd) => ascribe_function(fd, state.source, env, exploration),
         Expr::Literal(lit) => ascribe_literal(lit),
         Expr::TemplateString(tpl) => {
@@ -1015,17 +896,12 @@
         Expr::Assign(assign) => {
             ascribe_assign(assign, exploration, relations, diagnostics, env, state)
         }
->>>>>>> 755363f3
         Expr::VarDeclaration(decl) => {
             ascribe_var_declaration(decl, exploration, relations, diagnostics, env, state)
         }
         Expr::VarReference(var) => {
             ascribe_var_reference(var, state.source, env, exploration, relations)
         }
-<<<<<<< HEAD
-        Expr::Block(block) => ascribe_block(block, exploration, relations, diagnostics, env, state),
-        Expr::Return(ret) => ascribe_return(ret, exploration, relations, diagnostics, env, state),
-=======
         Expr::If(block) => ascribe_if(block, exploration, relations, diagnostics, env, state),
         Expr::Call(call) => ascribe_call(call, exploration, relations, diagnostics, env, state),
         Expr::ProgrammaticCall(call) => {
@@ -1036,7 +912,6 @@
         }
         Expr::Block(b) => ascribe_block(b, exploration, relations, diagnostics, env, state),
         Expr::Return(r) => ascribe_return(r, exploration, relations, diagnostics, env, state),
->>>>>>> 755363f3
         Expr::Parenthesis(paren) => ascribe_types(
             exploration,
             relations,
@@ -1045,18 +920,9 @@
             &paren.expression,
             state,
         ),
-<<<<<<< HEAD
-        Expr::FunctionDeclaration(fun) => ascribe_function(fun, state.source, env, exploration),
-        Expr::Binary(bin) => ascribe_binary(bin, exploration, relations, diagnostics, env, state),
-        Expr::If(block) => ascribe_if(block, exploration, relations, diagnostics, env, state),
-        Expr::Call(call) => ascribe_call(call, exploration, relations, diagnostics, env, state),
-        Expr::ProgrammaticCall(call) => {
-            ascribe_pfc(call, exploration, relations, diagnostics, env, state)
-=======
         Expr::Binary(bo) => ascribe_binary(bo, exploration, relations, diagnostics, env, state),
         Expr::Casted(casted) => {
             ascribe_casted(casted, exploration, relations, diagnostics, env, state)
->>>>>>> 755363f3
         }
         e @ (Expr::While(_) | Expr::Loop(_)) => {
             ascribe_loop(e, exploration, relations, diagnostics, env, state)
@@ -1070,31 +936,19 @@
 
 #[cfg(test)]
 mod tests {
-<<<<<<< HEAD
-    use pretty_assertions::assert_eq;
-
-    use context::source::Source;
-    use context::str_find::find_in;
-    use parser::parse_trusted;
-
     use crate::diagnostic::{Diagnostic, DiagnosticID, Observation, ObservationTag};
-=======
-    use super::*;
->>>>>>> 755363f3
     use crate::importer::StaticImporter;
     use crate::name::Name;
-    use crate::relations::{LocalId, NativeId};
+    use crate::relations::{Definition, LocalId, NativeId, SourceId};
     use crate::resolve_all;
-    use crate::types::hir::{Convert, MethodCall};
+    use crate::steps::typing::apply_types;
+    use crate::types::hir::*;
     use crate::types::ty::Type;
-<<<<<<< HEAD
-    use crate::types::Typing;
-=======
+    use crate::types::*;
     use context::source::Source;
     use context::str_find::{find_in, find_in_nth};
     use parser::parse_trusted;
     use pretty_assertions::assert_eq;
->>>>>>> 755363f3
 
     fn extract(source: Source) -> Result<(Typing, TypedExpr), Vec<Diagnostic>> {
         let typing = Typing::with_lang();
@@ -1179,7 +1033,7 @@
             Err(vec![Diagnostic::new(
                 DiagnosticID::UnknownType,
                 SourceId(0),
-                "Unknown type",
+                "Unknown type annotation",
             )
                 .with_observation(
                     Observation::new(find_in(content, "ABC"))
@@ -1206,10 +1060,9 @@
                 SourceId(0),
                 "Cannot assign twice to immutable variable `l`",
             )
-            .with_observation(Observation::with_help(
-                find_in(content, "l = 2"),
-                "Assignment happens here",
-            ))])
+                .with_observation(
+                    Observation::new(find_in(content, "l = 2")).with_help("Assignment happens here")
+                )])
         );
     }
 
@@ -1224,10 +1077,9 @@
                 SourceId(0),
                 "Cannot assign a value of type `String` to something of type `Int`",
             )
-            .with_observation(Observation::with_help(
-                find_in(content, "p = 'a'"),
-                "Assignment happens here",
-            ))])
+                .with_observation(
+                    Observation::new(find_in(content, "p = 'a'")).with_help("Assignment happens here")
+                )])
         );
     }
 
@@ -1242,10 +1094,9 @@
                 SourceId(0),
                 "Cannot assign a value of type `Int` to something of type `String`",
             )
-            .with_observation(Observation::with_help(
-                find_in(content, "str = 4"),
-                "Assignment happens here",
-            ))])
+                .with_observation(
+                    Observation::new(find_in(content, "str = 4")).with_help("Assignment happens here")
+                )])
         );
     }
 
@@ -1260,10 +1111,9 @@
                 SourceId(0),
                 "Named object `a` cannot be assigned like a variable",
             )
-            .with_observation(Observation::with_help(
-                find_in(content, "a = 'a'"),
-                "Assignment happens here",
-            ))])
+                .with_observation(
+                    Observation::new(find_in(content, "a = 'a'")).with_help("Assignment happens here")
+                )])
         );
     }
 
@@ -1314,10 +1164,11 @@
                 SourceId(0),
                 "Unknown type annotation",
             )
-            .with_observation(Observation::with_help(
-                find_in(content, "Imaginary"),
-                "Not found in scope",
-            ))])
+                .with_observation(
+                    Observation::new(find_in(content, "Imaginary"))
+                        .with_help("Not found in scope")
+                        .with_tag(ObservationTag::InFault)
+                )])
         );
     }
 
@@ -1332,10 +1183,9 @@
                 SourceId(0),
                 "Casting `String` as `Int` is invalid",
             )
-            .with_observation(Observation::with_help(
-                find_in(content, "'a' as Int"),
-                "Incompatible cast",
-            ))])
+                .with_observation(
+                    Observation::new(find_in(content, "'a' as Int")).with_help("Incompatible cast")
+                )])
         );
     }
 
@@ -1440,11 +1290,7 @@
                         .with_help("Found `String`")
                         .with_tag(ObservationTag::InFault)
                 )
-                .with_observation(
-                    Observation::new(find_in(content, "a: String"))
-                        .with_help("in variable declared here")
-                        .with_tag(ObservationTag::Declaration)
-                )])
+            ])
         );
     }
 
@@ -1479,6 +1325,7 @@
                 .with_observation(
                     Observation::new(find_in(content, "String"))
                         .with_help("Expected `String` because of return type")
+                        .with_tag(ObservationTag::Expected)
                 )])
         );
     }
@@ -1507,15 +1354,15 @@
                 Diagnostic::new(
                     DiagnosticID::InvalidBreakOrContinue,
                     SourceId(0),
-                    "`continue` must be declared inside a loop"
+                    "`continue` must be declared inside a loop",
                 )
-                .with_observation(Observation::new(find_in(content, "continue"))),
+                    .with_observation(Observation::new(find_in(content, "continue"))),
                 Diagnostic::new(
                     DiagnosticID::InvalidBreakOrContinue,
                     SourceId(0),
-                    "`break` must be declared inside a loop"
+                    "`break` must be declared inside a loop",
                 )
-                .with_observation(Observation::new(find_in(content, "break")))
+                    .with_observation(Observation::new(find_in(content, "break"))),
             ])
         );
     }
@@ -1531,8 +1378,10 @@
     fn explicit_invalid_return() {
         let content = "fun some() -> String = {if true; return {}; 9}";
         let res = extract_type(Source::unknown(content));
-        let return_observation = Observation::new(find_in(content, "String"))
-            .with_help("Expected `String` because of return type");
+        let return_observation =
+            Observation::new(find_in(content, "String"))
+                .with_help("Expected `String` because of return type")
+                .with_tag(ObservationTag::Expected);
         assert_eq!(
             res,
             Err(vec![
@@ -1696,11 +1545,11 @@
                             }),
                             ty: STRING,
                             segment: find_in(content, "4.2"),
-                        }
+                        },
                     ]),
                     ty: EXIT_CODE,
                     segment: find_in(content, "grep $n 4.2"),
-                }
+                },
             ])
         );
     }
@@ -1716,10 +1565,10 @@
                 SourceId(0),
                 "Undefined operator",
             )
-            .with_observation(Observation::with_help(
-                find_in(content, "4 / 'a'"),
-                "No operator `div` between type `Int` and `String`"
-            ))]),
+                .with_observation(
+                    Observation::new(find_in(content, "4 / 'a'"))
+                        .with_help("No operator `div` between type `Int` and `String`")
+                )]),
         );
     }
 
@@ -1734,10 +1583,10 @@
                 SourceId(0),
                 "Undefined operator",
             )
-            .with_observation(Observation::with_help(
-                find_in(content, "'operator' - 2.4"),
-                "No operator `sub` between type `String` and `Float`"
-            ))]),
+                .with_observation(
+                    Observation::new(find_in(content, "'operator' - 2.4"))
+                        .with_help("No operator `sub` between type `String` and `Float`")
+                )]),
         );
     }
 
@@ -1766,11 +1615,10 @@
                 SourceId(0),
                 "This method takes 0 arguments but 1 was supplied",
             )
-            .with_observation(Observation::with_help(
-                find_in(content, ".len(5)"),
-                "Method is called here"
-            ))
-            .with_help("The method signature is `String::len() -> Int`")])
+                .with_observation(
+                    Observation::new(find_in(content, ".len(5)")).with_help("Method is called here")
+                )
+                .with_help("The method signature is `String::len() -> Int`")])
         );
     }
 
@@ -1785,14 +1633,16 @@
                 SourceId(0),
                 "Type mismatch",
             )
-            .with_observation(Observation::with_help(
-                find_in(content, "'a'"),
-                "Expected `Float`, found `String`"
-            ))
-            .with_observation(Observation::with_help(
-                find_in(content, ".sub('a')"),
-                "Arguments to this method are incorrect"
-            ))])
+                .with_observation(
+                    Observation::new(find_in(content, "'a'"))
+                        .with_help("Expected `Float`, found `String`")
+                        .with_tag(ObservationTag::InFault)
+                )
+                .with_observation(
+                    Observation::new(find_in(content, ".sub('a')"))
+                        .with_help("Arguments to this method are incorrect")
+                        .with_tag(ObservationTag::InFault)
+                )])
         );
     }
 
@@ -1807,10 +1657,10 @@
                 SourceId(0),
                 "Cannot stringify type `Nothing`",
             )
-            .with_observation(Observation::with_help(
-                find_in(content, "$v"),
-                "No method `to_string` on type `Nothing`"
-            ))])
+                .with_observation(
+                    Observation::new(find_in(content, "$v"))
+                        .with_help("No method `to_string` on type `Nothing`")
+                )])
         );
     }
 
@@ -1825,10 +1675,10 @@
                 SourceId(0),
                 "Condition must be a boolean",
             )
-            .with_observation(Observation::with_help(
-                find_in(content, "9.9"),
-                "Type `Float` cannot be used as a condition"
-            ))])
+                .with_observation(
+                    Observation::new(find_in(content, "9.9"))
+                        .with_help("Type `Float` cannot be used as a condition")
+                )])
         );
     }
 
