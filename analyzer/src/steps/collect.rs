use crate::engine::Engine;
<<<<<<< HEAD
use crate::importer::ASTImporter;
use crate::name::Name;
use crate::relations::{Relations, SourceObjectId, UnresolvedImport};
use ast::r#use::Import as AstImport;
use ast::{Expr};
=======
use crate::environment::variables::TypeInfo;
use crate::environment::Environment;
use crate::importer::Importer;
use crate::name::Name;
use crate::resolver::{Resolver, SourceObjectId, UnresolvedImport};
use crate::steps::GatherError;
use ast::call::Call;
use ast::control_flow::ForKind;
use ast::function::FunctionParameter;
use ast::group::Block;
use ast::r#match::MatchPattern;
use ast::r#use::Import as AstImport;
use ast::range::Iterable;
use ast::value::LiteralValue;
use ast::Expr;
use context::source::{Source, SourceSegmentHolder};
use parser::parse;
>>>>>>> 5b8edd1f
use std::collections::HashSet;
use crate::diagnostic::{Diagnostic, ErrorID, Observation};
use crate::environment::Environment;

/// Defines the current state of the tree exploration.
#[derive(Debug, Clone, Copy)]
struct ResolutionState {
    /// The module id that is currently being explored.
    module: SourceObjectId,

    /// Whether the current module accepts imports.
    accept_imports: bool,
}

impl ResolutionState {
    fn new(module: SourceObjectId) -> Self {
        Self {
            module,
            accept_imports: true,
        }
    }
}

pub struct SymbolCollector<'a, 'e> {
    engine: &'a mut Engine<'e>,
    relations: &'a mut Relations<'e>,
    diagnostics: Vec<Diagnostic>,
}

impl<'a, 'e> SymbolCollector<'a, 'e> {
    /// Explores the entry point and all its recursive dependencies.
    ///
    /// This collects all the symbols that are used, locally or not yet resolved if they are global.
    pub fn collect_symbols(
        engine: &'a mut Engine<'e>,
        relations: &'a mut Relations<'e>,
        entry_point: Name,
        importer: &mut impl ASTImporter<'e>,
    ) -> Result<(), Vec<Diagnostic>> {
        let mut collector = Self::new(engine, relations);
        collector.collect(entry_point, importer);
        if collector.diagnostics.is_empty() {
            return Ok(())
        }
        Err(collector.diagnostics)
    }

    fn new(engine: &'a mut Engine<'e>, relations: &'a mut Relations<'e>) -> Self {
        Self {
            engine,
            relations,
            diagnostics: Vec::new(),
        }
    }

    fn collect(&mut self, entry_point: Name, importer: &mut impl ASTImporter<'e>) {
        // Prevent re-importing the same names.
        let mut visited: HashSet<Name> = HashSet::new();

        //Store all names that still needs to be visited.
        let mut visitable: Vec<Name> = Vec::new();
        // Start by importing the entry point.
        visitable.push(entry_point);
        while let Some(name) = visitable.pop() {
            if !visited.insert(name.clone()) {
                continue;
            }
            //try to import the ast, if the importer isn't able to achieve this and returns None,
            //Ignore this ast analysis. It'll be up to the given importer implementation to handle the
            //errors caused by this import request failure
            if let Some((ast, name)) = import_ast(name, importer) {
                self.collect_ast_symbols(ast, name, &mut visitable)
            }
        }
    }


    fn collect_ast_symbols(&mut self,
                           ast: Expr<'e>,
                           module_name: Name,
                           visitable: &mut Vec<Name>) {
        // Immediately transfer the ownership of the AST to the engine.
        let root_block = self.engine.take(ast);

        let mut env = Environment::named(module_name);
        let mut state = ResolutionState::new(self.engine.track(root_block));
        self.tree_walk(
            &mut env,
            &mut state,
            visitable,
            root_block,
        );
        self.engine.attach(state.module, env)
    }


    /// Collects the symbol import and place it as an [UnresolvedImport] in the relations.
    fn collect_symbol_import(
        &mut self,
        import: &AstImport,
        relative_path: Vec<String>,
        visitable: &mut Vec<Name>,
        mod_id: SourceObjectId,
    ) {
        match import {
            AstImport::Symbol(s) => {
                let mut symbol_name = relative_path;
                symbol_name.extend(s.path.iter().map(|s| s.to_string()));
                symbol_name.push(s.name.to_string());

                let name = Name::from(symbol_name);
                let alias = s.alias.map(|s| s.to_string());

                visitable.push(name.clone());
                let import = UnresolvedImport::Symbol { alias, name };

                self.relations.add_import(mod_id, import);
            }
            AstImport::AllIn(path, _) => {
                let mut symbol_name = relative_path;
                symbol_name.extend(path.iter().map(|s| s.to_string()));

                let name = Name::from(symbol_name);
                visitable.push(name.clone());
                self.relations.add_import(mod_id, UnresolvedImport::AllIn(name));
            }

            AstImport::Environment(_, _) => {
                let diagnostic = Diagnostic::error(
                    ErrorID::UnsupportedFeature,
                    mod_id,
                    "import of environment variables and commands are not yet supported.",
                )
                    .with_observation(Observation::new(import));

                self.diagnostics.push(diagnostic);
            }
            AstImport::List(list) => {
                for list_import in &list.imports {
                    //append ImportList's path to current relative path
                    let mut relative = relative_path.clone();
                    relative.extend(list.path.iter().map(|s| s.to_string()).collect::<Vec<_>>());

                    self.collect_symbol_import(list_import, relative, visitable, mod_id)
                }
            }
        }
    }

<<<<<<< HEAD

    fn tree_walk(
        &mut self,
        env: &mut Environment<'e>,
        state: &mut ResolutionState,
        visitable: &mut Vec<Name>,
        expr: &'e Expr<'e>,
    ) {
        match expr {
            Expr::Use(import) => {
                if !state.accept_imports {
                    let diagnostic = Diagnostic::error(
                        ErrorID::UseBetweenExprs,
                        state.module,
                        "Unexpected use statement between expressions. use statements can only be declared on top of environment",
                    );
                    self.diagnostics.push(diagnostic);
                    return;
                }
                self.collect_symbol_import(
                    &import.import,
                    Vec::new(),
                    visitable,
                    state.module,
                );
                return;
            }
            Expr::VarDeclaration(var) => {
                if let Some(initializer) = &var.initializer {
                    self.tree_walk(env, state, visitable, initializer);
                }
                env.variables.declare_local(var.var.name.to_owned());
            }
            Expr::VarReference(var) => {
                env.variables.identify(state.module, self.relations, var);
=======
fn tree_walk<'a>(
    engine: &mut Engine<'a>,
    resolver: &mut Resolver,
    env: &mut Environment,
    state: &mut ResolutionState,
    visitable: &mut Vec<Name>,
    expr: &'a Expr,
) -> Result<(), String> {
    match expr {
        Expr::Use(import) => {
            if !state.accept_imports {
                return Err("Unexpected use statement between expressions. use statements can only be declared on top of environment".to_owned());
            }
            collect_symbol_import(
                &import.import,
                Vec::new(),
                resolver,
                visitable,
                state.module,
            )?;
            return Ok(());
        }
        Expr::Assign(assign) => {
            tree_walk(engine, resolver, env, state, visitable, &assign.value)?;
        }
        Expr::Binary(binary) => {
            tree_walk(engine, resolver, env, state, visitable, &binary.left)?;
            tree_walk(engine, resolver, env, state, visitable, &binary.right)?;
        }
        Expr::Match(match_expr) => {
            tree_walk(engine, resolver, env, state, visitable, &match_expr.operand)?;
            for arm in &match_expr.arms {
                for pattern in &arm.patterns {
                    match pattern {
                        MatchPattern::VarRef(reference) => {
                            let symbol =
                                env.variables
                                    .identify(state.module, resolver, reference.name);
                            env.annotate(reference, symbol);
                        }
                        MatchPattern::Template(template) => {
                            for part in &template.parts {
                                tree_walk(engine, resolver, env, state, visitable, part)?;
                            }
                        }
                        MatchPattern::Literal(_) | MatchPattern::Wildcard(_) => {}
                    }
                }
                if let Some(guard) = &arm.guard {
                    env.begin_scope();
                    tree_walk(engine, resolver, env, state, visitable, guard)?;
                    env.end_scope();
                }
                env.begin_scope();
                if let Some(name) = arm.val_name {
                    env.variables
                        .declare_local(name.to_owned(), TypeInfo::Variable);
                }
                tree_walk(engine, resolver, env, state, visitable, &arm.body)?;
                env.end_scope();
            }
        }
        Expr::Call(call) => {
            resolve_primitive(env, call);
            for arg in &call.arguments {
                tree_walk(engine, resolver, env, state, visitable, arg)?;
            }
        }
        Expr::ProgrammaticCall(call) => {
            let symbol = env.variables.identify(state.module, resolver, call.name);
            env.annotate(call, symbol);
            for arg in &call.arguments {
                tree_walk(engine, resolver, env, state, visitable, arg)?;
            }
        }
        Expr::MethodCall(call) => {
            tree_walk(engine, resolver, env, state, visitable, &call.source)?;
            for arg in &call.arguments {
                tree_walk(engine, resolver, env, state, visitable, arg)?;
            }
        }
        Expr::Pipeline(pipeline) => {
            for expr in &pipeline.commands {
                tree_walk(engine, resolver, env, state, visitable, expr)?;
            }
        }
        Expr::Redirected(redirected) => {
            tree_walk(engine, resolver, env, state, visitable, &redirected.expr)?;
            for redir in &redirected.redirections {
                tree_walk(engine, resolver, env, state, visitable, &redir.operand)?;
            }
        }
        Expr::Detached(detached) => {
            tree_walk(
                engine,
                resolver,
                env,
                state,
                visitable,
                &detached.underlying,
            )?;
        }
        Expr::VarDeclaration(var) => {
            if let Some(initializer) = &var.initializer {
                tree_walk(engine, resolver, env, state, visitable, initializer)?;
            }
            let symbol = env
                .variables
                .declare_local(var.var.name.to_owned(), TypeInfo::Variable);
            env.annotate(var, symbol);
        }
        Expr::VarReference(var) => {
            let symbol = env.variables.identify(state.module, resolver, var.name);
            env.annotate(var, symbol);
        }
        Expr::Range(range) => match range {
            Iterable::Range(range) => {
                tree_walk(engine, resolver, env, state, visitable, &range.start)?;
                tree_walk(engine, resolver, env, state, visitable, &range.end)?;
            }
            Iterable::Files(_) => {}
        },
        Expr::Substitution(sub) => {
            env.begin_scope();
            for expr in &sub.underlying.expressions {
                tree_walk(engine, resolver, env, state, visitable, expr)?;
            }
            env.end_scope();
        }
        Expr::TemplateString(template) => {
            for expr in &template.parts {
                tree_walk(engine, resolver, env, state, visitable, expr)?;
            }
        }
        Expr::Casted(casted) => {
            tree_walk(engine, resolver, env, state, visitable, &casted.expr)?;
        }
        Expr::Test(test) => {
            tree_walk(engine, resolver, env, state, visitable, &test.expression)?;
        }
        Expr::Not(not) => {
            tree_walk(engine, resolver, env, state, visitable, &not.underlying)?;
        }
        Expr::Parenthesis(paren) => {
            tree_walk(engine, resolver, env, state, visitable, &paren.expression)?;
        }
        Expr::Subshell(subshell) => {
            env.begin_scope();
            for expr in &subshell.expressions {
                tree_walk(engine, resolver, env, state, visitable, expr)?;
            }
            env.end_scope();
        }
        Expr::Block(block) => {
            env.begin_scope();
            for expr in &block.expressions {
                tree_walk(engine, resolver, env, state, visitable, expr)?;
>>>>>>> 5b8edd1f
            }
            Expr::Literal(_) => {}
            Expr::Block(block) => {
                env.begin_scope();
                for expr in &block.expressions {
                    self.tree_walk(env, state, visitable, expr);
                }
                env.end_scope();
            }
            Expr::If(if_expr) => {
                env.begin_scope();
                self.tree_walk(env, state, visitable, &if_expr.condition);
                env.end_scope();
                env.begin_scope();
                self.tree_walk(
                    env,
                    state,
                    visitable,
                    &if_expr.success_branch,
                );
                env.end_scope();
                if let Some(else_branch) = &if_expr.fail_branch {
                    env.begin_scope();
                    self.tree_walk(env, state, visitable, else_branch);
                    env.end_scope();
                }
            }
            _ => todo!("first pass for {:?}", expr),
        };
        state.accept_imports = false;
    }
}


fn import_ast<'a, 'b>(
    name: Name,
    importer: &'b mut impl ASTImporter<'a>,
) -> Option<(Expr<'a>, Name)> {
    let mut parts = name.parts().to_vec();
    while !parts.is_empty() {
        let name = Name::from(parts.clone());
        match importer.import(&name) {
            Some(expr) => return Some((expr, name)),
            None => {
                parts.pop();
            }
        }
<<<<<<< HEAD
    }

    None
}

=======
        Expr::While(wh) => {
            env.begin_scope();
            tree_walk(engine, resolver, env, state, visitable, &wh.condition)?;
            env.end_scope();
            env.begin_scope();
            tree_walk(engine, resolver, env, state, visitable, &wh.body)?;
            env.end_scope();
        }
        Expr::Loop(lp) => {
            env.begin_scope();
            tree_walk(engine, resolver, env, state, visitable, &lp.body)?;
            env.end_scope();
        }
        Expr::For(fr) => {
            env.begin_scope();
            match fr.kind.as_ref() {
                ForKind::Range(range) => {
                    let symbol = env
                        .variables
                        .declare_local(range.receiver.to_owned(), TypeInfo::Variable);
                    env.annotate(range, symbol);
                    tree_walk(engine, resolver, env, state, visitable, &range.iterable)?;
                }
                ForKind::Conditional(cond) => {
                    tree_walk(engine, resolver, env, state, visitable, &cond.initializer)?;
                    tree_walk(engine, resolver, env, state, visitable, &cond.condition)?;
                    tree_walk(engine, resolver, env, state, visitable, &cond.increment)?;
                }
            }
            tree_walk(engine, resolver, env, state, visitable, &fr.body)?;
            env.end_scope();
        }
        Expr::Return(ret) => {
            if let Some(expr) = &ret.expr {
                tree_walk(engine, resolver, env, state, visitable, expr)?;
            }
        }
        Expr::FunctionDeclaration(func) => {
            let symbol = env
                .variables
                .declare_local(func.name.to_owned(), TypeInfo::Function);
            env.annotate(func, symbol);
            let func_id = engine.track(expr);
            let mut func_env = env.fork(func_id, func.name);
            for param in &func.parameters {
                let symbol = func_env.variables.declare_local(
                    match param {
                        FunctionParameter::Named(named) => named.name.to_owned(),
                        FunctionParameter::Variadic(_) => "@".to_owned(),
                    },
                    TypeInfo::Variable,
                );
                // Only named parameters can be annotated for now
                if let FunctionParameter::Named(named) = param {
                    func_env.annotate(named, symbol);
                }
            }
            tree_walk(
                engine,
                resolver,
                &mut func_env,
                &mut ResolutionState::new(func_id),
                visitable,
                &func.body,
            )?;
            engine.attach(func_id, func_env);
        }
        Expr::LambdaDef(lambda) => {
            let func_id = engine.track(expr);
            let mut func_env = env.fork(func_id, &format!("lambda@{}", func_id.0));
            for param in &lambda.args {
                let symbol = func_env
                    .variables
                    .declare_local(param.name.to_owned(), TypeInfo::Variable);
                func_env.annotate(param, symbol);
            }
            tree_walk(
                engine,
                resolver,
                &mut func_env,
                &mut ResolutionState::new(func_id),
                visitable,
                &lambda.body,
            )?;
            engine.attach(func_id, func_env);
        }
        Expr::Literal(_) | Expr::Continue(_) | Expr::Break(_) => {}
    }
    state.accept_imports = false;
    Ok(())
}

fn extract_literal_argument<'a>(call: &'a Call, nth: usize) -> Option<&'a str> {
    match call.arguments.get(nth)? {
        Expr::Literal(lit) => match &lit.parsed {
            LiteralValue::String(str) => Some(str),
            _ => None,
        },
        _ => None,
    }
}

fn resolve_primitive(env: &mut Environment, call: &Call) -> Option<()> {
    let command = extract_literal_argument(call, 0)?;
    match command {
        "read" => {
            let var = extract_literal_argument(call, 1)?;
            let symbol = env
                .variables
                .declare_local(var.to_owned(), TypeInfo::Variable);
            env.annotate(&call.arguments[1], symbol);
            Some(())
        }
        _ => None,
    }
}
>>>>>>> 5b8edd1f

#[cfg(test)]
mod tests {
    use super::*;
    use crate::importer::StaticImporter;
    use ast::group::Block;
    use ast::variable::{TypedVariable, VarDeclaration, VarKind, VarReference};
    use context::source::Source;
    use parser::parse_trusted;
    use pretty_assertions::assert_eq;

    #[test]
    fn use_between_expressions() {
        let mut engine = Engine::default();
        let mut relations = Relations::default();
        let mut importer =
            StaticImporter::new([(Name::new("test"), Source::unknown("use a; $a; use c; $c"))], parse_trusted);
        let entry_point = Name::new("test");
        let res = SymbolCollector::collect_symbols(&mut engine, &mut relations, entry_point, &mut importer)
            .expect_err("collection did not raise errors");
        assert_eq!(
            res,
            vec![
                Diagnostic::error(ErrorID::UseBetweenExprs, SourceObjectId(0), "Unexpected use statement between expressions. use statements can only be declared on top of environment"),
            ]
        )
    }

    #[test]
    fn bind_local_variables() {
        let expr = Expr::Block(Block {
            expressions: vec![
                Expr::VarDeclaration(VarDeclaration {
                    kind: VarKind::Var,
                    var: TypedVariable {
                        name: "bar",
                        ty: None,
                        segment: 0..1,
                    },
                    initializer: None,
                    segment: 0..2,
                }),
                Expr::VarReference(VarReference {
                    name: "bar",
                    segment: 0..1,
                }),
            ],
            segment: 0..3,
        });
        let mut engine = Engine::default();
        let mut relations = Relations::default();
        let mut env = Environment::named(Name::new("test"));
        let mut state = ResolutionState::new(engine.track(&expr));
        let mut collector = SymbolCollector::new(&mut engine, &mut relations);

        collector.tree_walk(
            &mut env,
            &mut state,
            &mut Vec::new(),
            &expr,
        );
        assert_eq!(collector.diagnostics, vec![]);
        assert_eq!(relations.objects.len(), 0);
    }
}<|MERGE_RESOLUTION|>--- conflicted
+++ resolved
@@ -1,32 +1,21 @@
 use crate::engine::Engine;
-<<<<<<< HEAD
+
+use crate::environment::variables::TypeInfo;
 use crate::importer::ASTImporter;
 use crate::name::Name;
-use crate::relations::{Relations, SourceObjectId, UnresolvedImport};
-use ast::r#use::Import as AstImport;
-use ast::{Expr};
-=======
-use crate::environment::variables::TypeInfo;
-use crate::environment::Environment;
-use crate::importer::Importer;
-use crate::name::Name;
-use crate::resolver::{Resolver, SourceObjectId, UnresolvedImport};
-use crate::steps::GatherError;
 use ast::call::Call;
 use ast::control_flow::ForKind;
 use ast::function::FunctionParameter;
-use ast::group::Block;
 use ast::r#match::MatchPattern;
 use ast::r#use::Import as AstImport;
 use ast::range::Iterable;
 use ast::value::LiteralValue;
 use ast::Expr;
-use context::source::{Source, SourceSegmentHolder};
-use parser::parse;
->>>>>>> 5b8edd1f
 use std::collections::HashSet;
+use context::source::SourceSegmentHolder;
 use crate::diagnostic::{Diagnostic, ErrorID, Observation};
 use crate::environment::Environment;
+use crate::relations::{Relations, SourceObjectId, UnresolvedImport};
 
 /// Defines the current state of the tree exploration.
 #[derive(Debug, Clone, Copy)]
@@ -49,7 +38,7 @@
 
 pub struct SymbolCollector<'a, 'e> {
     engine: &'a mut Engine<'e>,
-    relations: &'a mut Relations<'e>,
+    relations: &'a mut Relations,
     diagnostics: Vec<Diagnostic>,
 }
 
@@ -59,7 +48,7 @@
     /// This collects all the symbols that are used, locally or not yet resolved if they are global.
     pub fn collect_symbols(
         engine: &'a mut Engine<'e>,
-        relations: &'a mut Relations<'e>,
+        relations: &'a mut Relations,
         entry_point: Name,
         importer: &mut impl ASTImporter<'e>,
     ) -> Result<(), Vec<Diagnostic>> {
@@ -71,7 +60,7 @@
         Err(collector.diagnostics)
     }
 
-    fn new(engine: &'a mut Engine<'e>, relations: &'a mut Relations<'e>) -> Self {
+    fn new(engine: &'a mut Engine<'e>, relations: &'a mut Relations) -> Self {
         Self {
             engine,
             relations,
@@ -157,7 +146,7 @@
                     mod_id,
                     "import of environment variables and commands are not yet supported.",
                 )
-                    .with_observation(Observation::new(import));
+                    .with_observation(Observation::new(import.segment()));
 
                 self.diagnostics.push(diagnostic);
             }
@@ -173,14 +162,11 @@
         }
     }
 
-<<<<<<< HEAD
-
-    fn tree_walk(
-        &mut self,
-        env: &mut Environment<'e>,
-        state: &mut ResolutionState,
-        visitable: &mut Vec<Name>,
-        expr: &'e Expr<'e>,
+    fn tree_walk(&mut self,
+                 env: &mut Environment,
+                 state: &mut ResolutionState,
+                 visitable: &mut Vec<Name>,
+                 expr: &'e Expr<'e>,
     ) {
         match expr {
             Expr::Use(import) => {
@@ -201,175 +187,134 @@
                 );
                 return;
             }
+            Expr::Assign(assign) => {
+                self.tree_walk(env, state, visitable, &assign.value);
+            }
+            Expr::Binary(binary) => {
+                self.tree_walk(env, state, visitable, &binary.left);
+                self.tree_walk(env, state, visitable, &binary.right);
+            }
+            Expr::Match(match_expr) => {
+                self.tree_walk(env, state, visitable, &match_expr.operand);
+                for arm in &match_expr.arms {
+                    for pattern in &arm.patterns {
+                        match pattern {
+                            MatchPattern::VarRef(reference) => {
+                                let symbol =
+                                    env.variables.identify(state.module, self.relations, reference.name.to_string());
+                                env.annotate(reference, symbol);
+                            }
+                            MatchPattern::Template(template) => {
+                                for part in &template.parts {
+                                    self.tree_walk(env, state, visitable, part);
+                                }
+                            }
+                            MatchPattern::Literal(_) | MatchPattern::Wildcard(_) => {}
+                        }
+                    }
+                    if let Some(guard) = &arm.guard {
+                        env.begin_scope();
+                        self.tree_walk(env, state, visitable, guard);
+                        env.end_scope();
+                    }
+                    env.begin_scope();
+                    if let Some(name) = arm.val_name {
+                        env.variables
+                            .declare_local(name.to_owned(), TypeInfo::Variable);
+                    }
+                    self.tree_walk(env, state, visitable, &arm.body);
+                    env.end_scope();
+                }
+            }
+            Expr::Call(call) => {
+                self.resolve_primitive(env, call);
+                for arg in &call.arguments {
+                    self.tree_walk(env, state, visitable, arg);
+                }
+            }
+            Expr::ProgrammaticCall(call) => {
+                let symbol = env.variables.identify(state.module, self.relations, call.name.to_string());
+                env.annotate(call, symbol);
+                for arg in &call.arguments {
+                    self.tree_walk(env, state, visitable, arg);
+                }
+            }
+            Expr::MethodCall(call) => {
+                self.tree_walk(env, state, visitable, &call.source);
+                for arg in &call.arguments {
+                    self.tree_walk(env, state, visitable, arg);
+                }
+            }
+            Expr::Pipeline(pipeline) => {
+                for expr in &pipeline.commands {
+                    self.tree_walk(env, state, visitable, expr);
+                }
+            }
+            Expr::Redirected(redirected) => {
+                self.tree_walk(env, state, visitable, &redirected.expr);
+                for redir in &redirected.redirections {
+                    self.tree_walk(env, state, visitable, &redir.operand);
+                }
+            }
+            Expr::Detached(detached) => {
+                self.tree_walk(
+                    env,
+                    state,
+                    visitable,
+                    &detached.underlying,
+                );
+            }
             Expr::VarDeclaration(var) => {
                 if let Some(initializer) = &var.initializer {
                     self.tree_walk(env, state, visitable, initializer);
                 }
-                env.variables.declare_local(var.var.name.to_owned());
+                let symbol = env
+                    .variables
+                    .declare_local(var.var.name.to_owned(), TypeInfo::Variable);
+                env.annotate(var, symbol);
             }
             Expr::VarReference(var) => {
-                env.variables.identify(state.module, self.relations, var);
-=======
-fn tree_walk<'a>(
-    engine: &mut Engine<'a>,
-    resolver: &mut Resolver,
-    env: &mut Environment,
-    state: &mut ResolutionState,
-    visitable: &mut Vec<Name>,
-    expr: &'a Expr,
-) -> Result<(), String> {
-    match expr {
-        Expr::Use(import) => {
-            if !state.accept_imports {
-                return Err("Unexpected use statement between expressions. use statements can only be declared on top of environment".to_owned());
-            }
-            collect_symbol_import(
-                &import.import,
-                Vec::new(),
-                resolver,
-                visitable,
-                state.module,
-            )?;
-            return Ok(());
-        }
-        Expr::Assign(assign) => {
-            tree_walk(engine, resolver, env, state, visitable, &assign.value)?;
-        }
-        Expr::Binary(binary) => {
-            tree_walk(engine, resolver, env, state, visitable, &binary.left)?;
-            tree_walk(engine, resolver, env, state, visitable, &binary.right)?;
-        }
-        Expr::Match(match_expr) => {
-            tree_walk(engine, resolver, env, state, visitable, &match_expr.operand)?;
-            for arm in &match_expr.arms {
-                for pattern in &arm.patterns {
-                    match pattern {
-                        MatchPattern::VarRef(reference) => {
-                            let symbol =
-                                env.variables
-                                    .identify(state.module, resolver, reference.name);
-                            env.annotate(reference, symbol);
-                        }
-                        MatchPattern::Template(template) => {
-                            for part in &template.parts {
-                                tree_walk(engine, resolver, env, state, visitable, part)?;
-                            }
-                        }
-                        MatchPattern::Literal(_) | MatchPattern::Wildcard(_) => {}
-                    }
-                }
-                if let Some(guard) = &arm.guard {
-                    env.begin_scope();
-                    tree_walk(engine, resolver, env, state, visitable, guard)?;
-                    env.end_scope();
-                }
-                env.begin_scope();
-                if let Some(name) = arm.val_name {
-                    env.variables
-                        .declare_local(name.to_owned(), TypeInfo::Variable);
-                }
-                tree_walk(engine, resolver, env, state, visitable, &arm.body)?;
-                env.end_scope();
-            }
-        }
-        Expr::Call(call) => {
-            resolve_primitive(env, call);
-            for arg in &call.arguments {
-                tree_walk(engine, resolver, env, state, visitable, arg)?;
-            }
-        }
-        Expr::ProgrammaticCall(call) => {
-            let symbol = env.variables.identify(state.module, resolver, call.name);
-            env.annotate(call, symbol);
-            for arg in &call.arguments {
-                tree_walk(engine, resolver, env, state, visitable, arg)?;
-            }
-        }
-        Expr::MethodCall(call) => {
-            tree_walk(engine, resolver, env, state, visitable, &call.source)?;
-            for arg in &call.arguments {
-                tree_walk(engine, resolver, env, state, visitable, arg)?;
-            }
-        }
-        Expr::Pipeline(pipeline) => {
-            for expr in &pipeline.commands {
-                tree_walk(engine, resolver, env, state, visitable, expr)?;
-            }
-        }
-        Expr::Redirected(redirected) => {
-            tree_walk(engine, resolver, env, state, visitable, &redirected.expr)?;
-            for redir in &redirected.redirections {
-                tree_walk(engine, resolver, env, state, visitable, &redir.operand)?;
-            }
-        }
-        Expr::Detached(detached) => {
-            tree_walk(
-                engine,
-                resolver,
-                env,
-                state,
-                visitable,
-                &detached.underlying,
-            )?;
-        }
-        Expr::VarDeclaration(var) => {
-            if let Some(initializer) = &var.initializer {
-                tree_walk(engine, resolver, env, state, visitable, initializer)?;
-            }
-            let symbol = env
-                .variables
-                .declare_local(var.var.name.to_owned(), TypeInfo::Variable);
-            env.annotate(var, symbol);
-        }
-        Expr::VarReference(var) => {
-            let symbol = env.variables.identify(state.module, resolver, var.name);
-            env.annotate(var, symbol);
-        }
-        Expr::Range(range) => match range {
-            Iterable::Range(range) => {
-                tree_walk(engine, resolver, env, state, visitable, &range.start)?;
-                tree_walk(engine, resolver, env, state, visitable, &range.end)?;
-            }
-            Iterable::Files(_) => {}
-        },
-        Expr::Substitution(sub) => {
-            env.begin_scope();
-            for expr in &sub.underlying.expressions {
-                tree_walk(engine, resolver, env, state, visitable, expr)?;
-            }
-            env.end_scope();
-        }
-        Expr::TemplateString(template) => {
-            for expr in &template.parts {
-                tree_walk(engine, resolver, env, state, visitable, expr)?;
-            }
-        }
-        Expr::Casted(casted) => {
-            tree_walk(engine, resolver, env, state, visitable, &casted.expr)?;
-        }
-        Expr::Test(test) => {
-            tree_walk(engine, resolver, env, state, visitable, &test.expression)?;
-        }
-        Expr::Not(not) => {
-            tree_walk(engine, resolver, env, state, visitable, &not.underlying)?;
-        }
-        Expr::Parenthesis(paren) => {
-            tree_walk(engine, resolver, env, state, visitable, &paren.expression)?;
-        }
-        Expr::Subshell(subshell) => {
-            env.begin_scope();
-            for expr in &subshell.expressions {
-                tree_walk(engine, resolver, env, state, visitable, expr)?;
-            }
-            env.end_scope();
-        }
-        Expr::Block(block) => {
-            env.begin_scope();
-            for expr in &block.expressions {
-                tree_walk(engine, resolver, env, state, visitable, expr)?;
->>>>>>> 5b8edd1f
-            }
-            Expr::Literal(_) => {}
+                let symbol = env.variables.identify(state.module, self.relations, var.name.to_string());
+                env.annotate(var, symbol);
+            }
+            Expr::Range(range) => match range {
+                Iterable::Range(range) => {
+                    self.tree_walk(env, state, visitable, &range.start);
+                    self.tree_walk(env, state, visitable, &range.end);
+                }
+                Iterable::Files(_) => {}
+            },
+            Expr::Substitution(sub) => {
+                env.begin_scope();
+                for expr in &sub.underlying.expressions {
+                    self.tree_walk(env, state, visitable, expr);
+                }
+                env.end_scope();
+            }
+            Expr::TemplateString(template) => {
+                for expr in &template.parts {
+                    self.tree_walk(env, state, visitable, expr);
+                }
+            }
+            Expr::Casted(casted) => {
+                self.tree_walk(env, state, visitable, &casted.expr);
+            }
+            Expr::Test(test) => {
+                self.tree_walk(env, state, visitable, &test.expression);
+            }
+            Expr::Not(not) => {
+                self.tree_walk(env, state, visitable, &not.underlying);
+            }
+            Expr::Parenthesis(paren) => {
+                self.tree_walk(env, state, visitable, &paren.expression);
+            }
+            Expr::Subshell(subshell) => {
+                env.begin_scope();
+                for expr in &subshell.expressions {
+                    self.tree_walk(env, state, visitable, expr);
+                }
+                env.end_scope();
+            }
             Expr::Block(block) => {
                 env.begin_scope();
                 for expr in &block.expressions {
@@ -395,9 +340,116 @@
                     env.end_scope();
                 }
             }
-            _ => todo!("first pass for {:?}", expr),
-        };
+            Expr::While(wh) => {
+                env.begin_scope();
+                self.tree_walk(env, state, visitable, &wh.condition);
+                env.end_scope();
+                env.begin_scope();
+                self.tree_walk(env, state, visitable, &wh.body);
+                env.end_scope();
+            }
+            Expr::Loop(lp) => {
+                env.begin_scope();
+                self.tree_walk(env, state, visitable, &lp.body);
+                env.end_scope();
+            }
+            Expr::For(fr) => {
+                env.begin_scope();
+                match fr.kind.as_ref() {
+                    ForKind::Range(range) => {
+                        let symbol = env
+                            .variables
+                            .declare_local(range.receiver.to_owned(), TypeInfo::Variable);
+                        env.annotate(range, symbol);
+                        self.tree_walk(env, state, visitable, &range.iterable);
+                    }
+                    ForKind::Conditional(cond) => {
+                        self.tree_walk(env, state, visitable, &cond.initializer);
+                        self.tree_walk(env, state, visitable, &cond.condition);
+                        self.tree_walk(env, state, visitable, &cond.increment);
+                    }
+                }
+                self.tree_walk(env, state, visitable, &fr.body);
+                env.end_scope();
+            }
+            Expr::Return(ret) => {
+                if let Some(expr) = &ret.expr {
+                    self.tree_walk(env, state, visitable, expr);
+                }
+            }
+            Expr::FunctionDeclaration(func) => {
+                let symbol = env
+                    .variables
+                    .declare_local(func.name.to_owned(), TypeInfo::Function);
+                env.annotate(func, symbol);
+                let func_id = self.engine.track(expr);
+                let mut func_env = env.fork(func_id, func.name);
+                for param in &func.parameters {
+                    let symbol = func_env.variables.declare_local(
+                        match param {
+                            FunctionParameter::Named(named) => named.name.to_owned(),
+                            FunctionParameter::Variadic(_) => "@".to_owned(),
+                        },
+                        TypeInfo::Variable,
+                    );
+                    // Only named parameters can be annotated for now
+                    if let FunctionParameter::Named(named) = param {
+                        func_env.annotate(named, symbol);
+                    }
+                }
+                self.tree_walk(
+                    &mut func_env,
+                    &mut ResolutionState::new(func_id),
+                    visitable,
+                    &func.body,
+                );
+                self.engine.attach(func_id, func_env);
+            }
+            Expr::LambdaDef(lambda) => {
+                let func_id = self.engine.track(expr);
+                let mut func_env = env.fork(func_id, &format!("lambda@{}", func_id.0));
+                for param in &lambda.args {
+                    let symbol = func_env
+                        .variables
+                        .declare_local(param.name.to_owned(), TypeInfo::Variable);
+                    func_env.annotate(param, symbol);
+                }
+                self.tree_walk(
+                    &mut func_env,
+                    &mut ResolutionState::new(func_id),
+                    visitable,
+                    &lambda.body,
+                );
+                self.engine.attach(func_id, func_env);
+            }
+            Expr::Literal(_) | Expr::Continue(_) | Expr::Break(_) => {}
+        }
         state.accept_imports = false;
+    }
+
+    fn extract_literal_argument(&self, call: &'a Call, nth: usize) -> Option<&'a str> {
+        match call.arguments.get(nth)? {
+            Expr::Literal(lit) => match &lit.parsed {
+                LiteralValue::String(str) => Some(str),
+                _ => None,
+            },
+            _ => None,
+        }
+    }
+
+    fn resolve_primitive(&self, env: &mut Environment, call: &Call) -> Option<()> {
+        let command = self.extract_literal_argument(call, 0)?;
+        match command {
+            "read" => {
+                let var = self.extract_literal_argument(call, 1)?;
+                let symbol = env
+                    .variables
+                    .declare_local(var.to_owned(), TypeInfo::Variable);
+                env.annotate(&call.arguments[1], symbol);
+                Some(())
+            }
+            _ => None,
+        }
     }
 }
 
@@ -415,130 +467,11 @@
                 parts.pop();
             }
         }
-<<<<<<< HEAD
     }
 
     None
 }
 
-=======
-        Expr::While(wh) => {
-            env.begin_scope();
-            tree_walk(engine, resolver, env, state, visitable, &wh.condition)?;
-            env.end_scope();
-            env.begin_scope();
-            tree_walk(engine, resolver, env, state, visitable, &wh.body)?;
-            env.end_scope();
-        }
-        Expr::Loop(lp) => {
-            env.begin_scope();
-            tree_walk(engine, resolver, env, state, visitable, &lp.body)?;
-            env.end_scope();
-        }
-        Expr::For(fr) => {
-            env.begin_scope();
-            match fr.kind.as_ref() {
-                ForKind::Range(range) => {
-                    let symbol = env
-                        .variables
-                        .declare_local(range.receiver.to_owned(), TypeInfo::Variable);
-                    env.annotate(range, symbol);
-                    tree_walk(engine, resolver, env, state, visitable, &range.iterable)?;
-                }
-                ForKind::Conditional(cond) => {
-                    tree_walk(engine, resolver, env, state, visitable, &cond.initializer)?;
-                    tree_walk(engine, resolver, env, state, visitable, &cond.condition)?;
-                    tree_walk(engine, resolver, env, state, visitable, &cond.increment)?;
-                }
-            }
-            tree_walk(engine, resolver, env, state, visitable, &fr.body)?;
-            env.end_scope();
-        }
-        Expr::Return(ret) => {
-            if let Some(expr) = &ret.expr {
-                tree_walk(engine, resolver, env, state, visitable, expr)?;
-            }
-        }
-        Expr::FunctionDeclaration(func) => {
-            let symbol = env
-                .variables
-                .declare_local(func.name.to_owned(), TypeInfo::Function);
-            env.annotate(func, symbol);
-            let func_id = engine.track(expr);
-            let mut func_env = env.fork(func_id, func.name);
-            for param in &func.parameters {
-                let symbol = func_env.variables.declare_local(
-                    match param {
-                        FunctionParameter::Named(named) => named.name.to_owned(),
-                        FunctionParameter::Variadic(_) => "@".to_owned(),
-                    },
-                    TypeInfo::Variable,
-                );
-                // Only named parameters can be annotated for now
-                if let FunctionParameter::Named(named) = param {
-                    func_env.annotate(named, symbol);
-                }
-            }
-            tree_walk(
-                engine,
-                resolver,
-                &mut func_env,
-                &mut ResolutionState::new(func_id),
-                visitable,
-                &func.body,
-            )?;
-            engine.attach(func_id, func_env);
-        }
-        Expr::LambdaDef(lambda) => {
-            let func_id = engine.track(expr);
-            let mut func_env = env.fork(func_id, &format!("lambda@{}", func_id.0));
-            for param in &lambda.args {
-                let symbol = func_env
-                    .variables
-                    .declare_local(param.name.to_owned(), TypeInfo::Variable);
-                func_env.annotate(param, symbol);
-            }
-            tree_walk(
-                engine,
-                resolver,
-                &mut func_env,
-                &mut ResolutionState::new(func_id),
-                visitable,
-                &lambda.body,
-            )?;
-            engine.attach(func_id, func_env);
-        }
-        Expr::Literal(_) | Expr::Continue(_) | Expr::Break(_) => {}
-    }
-    state.accept_imports = false;
-    Ok(())
-}
-
-fn extract_literal_argument<'a>(call: &'a Call, nth: usize) -> Option<&'a str> {
-    match call.arguments.get(nth)? {
-        Expr::Literal(lit) => match &lit.parsed {
-            LiteralValue::String(str) => Some(str),
-            _ => None,
-        },
-        _ => None,
-    }
-}
-
-fn resolve_primitive(env: &mut Environment, call: &Call) -> Option<()> {
-    let command = extract_literal_argument(call, 0)?;
-    match command {
-        "read" => {
-            let var = extract_literal_argument(call, 1)?;
-            let symbol = env
-                .variables
-                .declare_local(var.to_owned(), TypeInfo::Variable);
-            env.annotate(&call.arguments[1], symbol);
-            Some(())
-        }
-        _ => None,
-    }
-}
->>>>>>> 5b8edd1f
 
 #[cfg(test)]
 mod tests {
