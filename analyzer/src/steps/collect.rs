use std::collections::HashSet;

use ast::call::Call;
use ast::control_flow::ForKind;
use ast::function::FunctionParameter;
use ast::r#match::MatchPattern;
use ast::r#use::Import as ImportExpr;
use ast::range;
use ast::value::LiteralValue;
use ast::Expr;
use context::source::{SourceSegment, SourceSegmentHolder};
use range::Iterable;

use crate::diagnostic::{Diagnostic, DiagnosticID, Observation};
use crate::engine::Engine;
use crate::environment::variables::{TypeInfo, Variables};
use crate::environment::Environment;
use crate::importer::ASTImporter;
use crate::imports::{Imports, UnresolvedImport};
use crate::name::Name;
use crate::relations::{RelationState, Relations, SourceId, Symbol};
use crate::steps::resolve::SymbolResolver;
use crate::steps::shared_diagnostics::diagnose_invalid_symbol;

/// Defines the current state of the tree exploration.
#[derive(Debug, Clone, Copy)]
struct ResolutionState {
    /// The module id that is currently being explored.
    module: SourceId,

    /// Whether the current module accepts imports.
    accept_imports: bool,
}

impl ResolutionState {
    fn new(module: SourceId) -> Self {
        Self {
            module,
            accept_imports: true,
        }
    }
}

pub struct SymbolCollector<'a, 'e> {
    engine: &'a mut Engine<'e>,
    relations: &'a mut Relations,
    imports: &'a mut Imports,
    diagnostics: Vec<Diagnostic>,

    /// During the exploration, a parent environment always leaves a reference for its children.
    stack: Vec<(SourceId, &'e Environment)>,
}

impl<'a, 'e> SymbolCollector<'a, 'e> {
    /// Explores the entry point and all its recursive dependencies.
    ///
    /// This collects all the symbols that are used, locally or not yet resolved if they are global.
    /// Returns a vector of diagnostics raised by the collection process.
    pub fn collect_symbols(
        engine: &'a mut Engine<'e>,
        relations: &'a mut Relations,
        imports: &'a mut Imports,
        to_visit: &mut Vec<Name>,
        visited: &mut HashSet<Name>,
        importer: &mut impl ASTImporter<'e>,
    ) -> Vec<Diagnostic> {
        let mut collector = Self::new(engine, relations, imports);
        collector.collect(importer, to_visit, visited);
        collector.check_symbols_identity();
        collector.diagnostics
    }

    fn new(
        engine: &'a mut Engine<'e>,
        relations: &'a mut Relations,
        imports: &'a mut Imports,
    ) -> Self {
        Self {
            engine,
            relations,
            imports,
            diagnostics: Vec::new(),
            stack: Vec::new(),
        }
    }

    /// Performs a check over the collected symbols of root environments
    /// to ensure that the environment does not declares a symbols with the same name of
    /// another module.
    ///
    /// For example, if the module `a` defines a symbol `b`, and the module `a::b` also exists
    /// there is no way to identify if either `a::b` is the symbol, or `a::b` is the module.
    fn check_symbols_identity(&mut self) {
        let roots = self
            .engine
            .environments()
            .filter(|(_, e)| e.parent.is_none()); //keep root environments
        for (env_id, env) in roots {
            let env_name = &env.fqn;
            let mut reported = HashSet::new();
            for (declaration_segment, symbol) in &env.definitions {
                let id = match symbol {
                    Symbol::Local(id) => id,
                    Symbol::External(_) => continue, //we check declarations only, thus external symbols are ignored
                };
                if !reported.insert(id) {
                    continue;
                }
                let var = env
                    .variables
                    .get_var(*id)
                    .expect("local symbol references an unknown variable");
                let var_fqn = env_name.appended(Name::new(&var.name));

                let clashed_module = self
                    .engine
                    .environments()
                    .find(|(_, e)| e.parent.is_none() && e.fqn == var_fqn)
                    .map(|(_, e)| e);

                if let Some(clashed_module) = clashed_module {
                    let inner_modules = {
                        //we know that the inner envs contains at least one environment (the env being clashed with)
                        let list = list_inner_modules(self.engine, &env.fqn)
                            .map(|e| e.fqn.simple_name())
                            .collect::<Vec<_>>();

                        let (head, tail) = list.split_first().unwrap();
                        let str = tail
                            .iter()
                            .fold(format!("{env_name}::{{{head}"), |acc, it| {
                                format!("{acc}, {it}")
                            });
                        format!("{str}}}")
                    };

                    let msg = format!(
                        "Declared symbol '{}' in module {env_name} clashes with module {}",
                        var.name, &clashed_module.fqn
                    );
                    let diagnostic = {
                        Diagnostic::new(DiagnosticID::SymbolConflictsWithModule, env_id, msg)
                            .with_observation(Observation::new(declaration_segment.clone()).with_help(format!("This symbol has the same fully-qualified name as module {}", clashed_module.fqn)))
                            .with_help(format!("You should refactor this symbol with a name that does not conflicts with following modules: {inner_modules}"))
                    };
                    self.diagnostics.push(diagnostic)
                }
            }
        }
    }

    fn collect(
        &mut self,
        importer: &mut impl ASTImporter<'e>,
        to_visit: &mut Vec<Name>,
        visited: &mut HashSet<Name>,
    ) {
        while let Some(name) = to_visit.pop() {
            if !visited.insert(name.clone()) {
                continue;
            }
            //try to import the ast, if the importer isn't able to achieve this and returns None,
            //Ignore this ast analysis. It'll be up to the given importer implementation to handle the
            //errors caused by this import request failure
            if let Some((ast, name)) = import_ast(name, importer) {
                self.collect_ast_symbols(ast, name, to_visit)
            }
        }
    }

    fn collect_ast_symbols(&mut self, ast: Expr<'e>, module_name: Name, to_visit: &mut Vec<Name>) {
        // Immediately transfer the ownership of the AST to the engine.
        let root_block = self.engine.take(ast);

        let mut env = Environment::named(module_name);
        let mut state = ResolutionState::new(self.engine.track(root_block));
        self.tree_walk(&mut env, &mut state, root_block, to_visit);
        self.engine.attach(state.module, env)
    }

    fn add_checked_import(
        &mut self,
        mod_id: SourceId,
        import: UnresolvedImport,
        import_expr: &'e ImportExpr<'e>,
        import_fqn: Name,
    ) {
        if let Some(shadowed) =
            self.imports
                .add_unresolved_import(mod_id, import, import_expr.segment())
        {
            let diagnostic = Diagnostic::new(
                DiagnosticID::ShadowedImport,
                mod_id,
                format!("{import_fqn} is imported twice."),
            )
                .with_observation(Observation::new(shadowed).with_help("useless import here"))
                .with_observation(Observation::new(import_expr.segment()).with_help("This statement shadows previous import"));
            self.diagnostics.push(diagnostic)
        }
    }

    /// Collects the symbol import and place it as an [UnresolvedImport] in the relations.
    fn collect_symbol_import(
        &mut self,
        import: &'e ImportExpr<'e>,
        relative_path: Vec<String>,
        mod_id: SourceId,
        to_visit: &mut Vec<Name>,
    ) {
        match import {
            ImportExpr::Symbol(s) => {
                let mut symbol_name = relative_path;
                symbol_name.extend(s.path.iter().map(|s| s.to_string()));
                symbol_name.push(s.name.to_string());

                let name = Name::from(symbol_name);
                let alias = s.alias.map(|s| s.to_string());

                to_visit.push(name.clone());
                let unresolved = UnresolvedImport::Symbol {
                    alias,
                    qualified_name: name.clone(),
                };
                self.add_checked_import(mod_id, unresolved, import, name)
            }
            ImportExpr::AllIn(path, _) => {
                let mut symbol_name = relative_path;
                symbol_name.extend(path.iter().map(|s| s.to_string()));

                let name = Name::from(symbol_name);
                to_visit.push(name.clone());
                let unresolved = UnresolvedImport::AllIn(name.clone());
                self.add_checked_import(mod_id, unresolved, import, name)
            }

            ImportExpr::Environment(_, _) => {
                let diagnostic = Diagnostic::new(
                    DiagnosticID::UnsupportedFeature,
                    mod_id,
                    "import of environment variables and commands are not yet supported.",
                )
                .with_observation(Observation::new(import.segment()));

                self.diagnostics.push(diagnostic);
            }
            ImportExpr::List(list) => {
                for list_import in &list.imports {
                    //append ImportList's path to current relative path
                    let mut relative = relative_path.clone();
                    relative.extend(list.path.iter().map(|s| s.to_string()).collect::<Vec<_>>());

                    self.collect_symbol_import(list_import, relative, mod_id, to_visit)
                }
            }
        }
    }

    /// Identifies a variable [Symbol] from given [Variables] structure.
    /// Will return [Symbol::Local] if the given name isn't qualified and matches
    fn identify_variable(
        &mut self,
        variables: &mut Variables,
        origin: SourceId,
        name: &Name,
        segment: SourceSegment,
    ) -> Symbol {
        macro_rules! track_global {
            () => {
                *variables
                    .external(name.clone())
                    .or_insert_with(|| self.relations.track_new_object(origin))
            };
        }

        match variables.find_reachable(name.root()) {
            None => Symbol::External(track_global!()),
            Some(id) if name.is_qualified() => {
                let var = variables.get_var(id).unwrap();
                self.diagnostics
                    .push(diagnose_invalid_symbol(var.ty, origin, name, &[segment]));
                // instantly declare a dead resolution object
                // We could have returned None here to ignore the symbol but it's more appropriate to
                // bind the variable occurrence with a dead object to signify that it's bound symbol invalid.
                let id = track_global!();
                self.relations[id].state = RelationState::Dead;
                Symbol::External(id)
            }
            Some(id) => Symbol::Local(id),
        }
    }

    fn tree_walk(
        &mut self,
        env: &mut Environment,
        state: &mut ResolutionState,
        expr: &'e Expr<'e>,
        to_visit: &mut Vec<Name>,
    ) {
        match expr {
            Expr::Use(import) => {
                if !state.accept_imports {
                    let diagnostic = Diagnostic::new(
                        DiagnosticID::UseBetweenExprs,
                        state.module,
                        "Unexpected use statement between expressions. use statements can only be declared on top of environment",
                    );
                    self.diagnostics.push(diagnostic);
                    return;
                }
                self.collect_symbol_import(&import.import, Vec::new(), state.module, to_visit);
                return;
            }
            Expr::Assign(assign) => {
                self.tree_walk(env, state, &assign.value, to_visit);
            }
            Expr::Binary(binary) => {
                self.tree_walk(env, state, &binary.left, to_visit);
                self.tree_walk(env, state, &binary.right, to_visit);
            }
            Expr::Match(match_expr) => {
                self.tree_walk(env, state, &match_expr.operand, to_visit);
                for arm in &match_expr.arms {
                    for pattern in &arm.patterns {
                        match pattern {
                            MatchPattern::VarRef(reference) => {
                                let symbol = self.identify_variable(
                                    &mut env.variables,
                                    state.module,
                                    &Name::new(reference.name),
                                    reference.segment(),
                                );
                                env.annotate(reference, symbol);
                            }
                            MatchPattern::Template(template) => {
                                for part in &template.parts {
                                    self.tree_walk(env, state, part, to_visit);
                                }
                            }
                            MatchPattern::Literal(_) | MatchPattern::Wildcard(_) => {}
                        }
                    }
                    if let Some(guard) = &arm.guard {
                        env.begin_scope();
                        self.tree_walk(env, state, guard, to_visit);
                        env.end_scope();
                    }
                    env.begin_scope();
                    if let Some(name) = arm.val_name {
                        env.variables
                            .declare_local(name.to_owned(), TypeInfo::Variable);
                    }
                    self.tree_walk(env, state, &arm.body, to_visit);
                    env.end_scope();
                }
            }
            Expr::Call(call) => {
                self.resolve_primitive_call(env, call);
                for arg in &call.arguments {
                    self.tree_walk(env, state, arg, to_visit);
                }
            }
            Expr::ProgrammaticCall(call) => {
                let path = call
                    .path
                    .iter()
                    .map(ToString::to_string)
                    .collect::<Vec<_>>();
                let name = Name::qualified(path, call.name.to_string());

                let symbol =
                    self.identify_variable(&mut env.variables, state.module, &name, call.segment());

                env.annotate(call, symbol);
                for arg in &call.arguments {
                    self.tree_walk(env, state, arg, to_visit);
                }
            }
            Expr::MethodCall(call) => {
                self.tree_walk(env, state, &call.source, to_visit);
                for arg in &call.arguments {
                    self.tree_walk(env, state, arg, to_visit);
                }
            }
            Expr::Pipeline(pipeline) => {
                for expr in &pipeline.commands {
                    self.tree_walk(env, state, expr, to_visit);
                }
            }
            Expr::Redirected(redirected) => {
                self.tree_walk(env, state, &redirected.expr, to_visit);
                for redir in &redirected.redirections {
                    self.tree_walk(env, state, &redir.operand, to_visit);
                }
            }
            Expr::Detached(detached) => {
                self.tree_walk(env, state, &detached.underlying, to_visit);
            }
            Expr::VarDeclaration(var) => {
                if let Some(initializer) = &var.initializer {
                    self.tree_walk(env, state, initializer, to_visit);
                }
                let symbol = env
                    .variables
                    .declare_local(var.var.name.to_owned(), TypeInfo::Variable);
                env.annotate(var, symbol);
            }
            Expr::VarReference(var) => {
                let symbol = self.identify_variable(
                    &mut env.variables,
                    state.module,
                    &Name::new(var.name),
                    var.segment(),
                );
                env.annotate(var, symbol);
            }
            Expr::Range(range) => match range {
                Iterable::Range(range) => {
                    self.tree_walk(env, state, &range.start, to_visit);
                    self.tree_walk(env, state, &range.end, to_visit);
                }
                Iterable::Files(_) => {}
            },
            Expr::Substitution(sub) => {
                env.begin_scope();
                for expr in &sub.underlying.expressions {
                    self.tree_walk(env, state, expr, to_visit);
                }
                env.end_scope();
            }
            Expr::TemplateString(template) => {
                for expr in &template.parts {
                    self.tree_walk(env, state, expr, to_visit);
                }
            }
            Expr::Casted(casted) => {
                self.tree_walk(env, state, &casted.expr, to_visit);
            }
            Expr::Test(test) => {
                self.tree_walk(env, state, &test.expression, to_visit);
            }
            Expr::Not(not) => {
                self.tree_walk(env, state, &not.underlying, to_visit);
            }
            Expr::Parenthesis(paren) => {
                self.tree_walk(env, state, &paren.expression, to_visit);
            }
            Expr::Subshell(subshell) => {
                env.begin_scope();
                for expr in &subshell.expressions {
                    self.tree_walk(env, state, expr, to_visit);
                }
                env.end_scope();
            }
            Expr::Block(block) => {
                env.begin_scope();
                for expr in &block.expressions {
                    self.tree_walk(env, state, expr, to_visit);
                }
                env.end_scope();
            }
            Expr::If(if_expr) => {
                env.begin_scope();
                self.tree_walk(env, state, &if_expr.condition, to_visit);
                env.end_scope();
                env.begin_scope();
                self.tree_walk(env, state, &if_expr.success_branch, to_visit);
                env.end_scope();
                if let Some(else_branch) = &if_expr.fail_branch {
                    env.begin_scope();
                    self.tree_walk(env, state, else_branch, to_visit);
                    env.end_scope();
                }
            }
            Expr::While(wh) => {
                env.begin_scope();
                self.tree_walk(env, state, &wh.condition, to_visit);
                env.end_scope();
                env.begin_scope();
                self.tree_walk(env, state, &wh.body, to_visit);
                env.end_scope();
            }
            Expr::Loop(lp) => {
                env.begin_scope();
                self.tree_walk(env, state, &lp.body, to_visit);
                env.end_scope();
            }
            Expr::For(fr) => {
                env.begin_scope();
                match fr.kind.as_ref() {
                    ForKind::Range(range) => {
                        let symbol = env
                            .variables
                            .declare_local(range.receiver.to_owned(), TypeInfo::Variable);
                        env.annotate(range, symbol);
                        self.tree_walk(env, state, &range.iterable, to_visit);
                    }
                    ForKind::Conditional(cond) => {
                        self.tree_walk(env, state, &cond.initializer, to_visit);
                        self.tree_walk(env, state, &cond.condition, to_visit);
                        self.tree_walk(env, state, &cond.increment, to_visit);
                    }
                }
                self.tree_walk(env, state, &fr.body, to_visit);
                env.end_scope();
            }
            Expr::Return(ret) => {
                if let Some(expr) = &ret.expr {
                    self.tree_walk(env, state, expr, to_visit);
                }
            }
            Expr::FunctionDeclaration(func) => {
                let symbol = env
                    .variables
                    .declare_local(func.name.to_owned(), TypeInfo::Function);
                env.annotate(func, symbol);
                let func_id = self.engine.track(expr);
                env.bind_source(func, func_id);
                let mut func_env = env.fork(state.module, func.name);
                for param in &func.parameters {
                    let symbol = func_env.variables.declare_local(
                        match param {
                            FunctionParameter::Named(named) => named.name.to_owned(),
                            FunctionParameter::Variadic(_) => "@".to_owned(),
                        },
                        TypeInfo::Variable,
                    );
                    // Only named parameters can be annotated for now
                    if let FunctionParameter::Named(named) = param {
                        func_env.annotate(named, symbol);
                    }
                }
                self.tree_walk(
                    &mut func_env,
                    &mut ResolutionState::new(func_id),
                    &func.body,
                    to_visit,
                );
                self.resolve_captures(env, state, &func_env, func_id);
                self.engine.attach(func_id, func_env);
            }
            Expr::LambdaDef(lambda) => {
                let func_id = self.engine.track(expr);
                let mut func_env = env.fork(state.module, &format!("lambda@{}", func_id.0));
                for param in &lambda.args {
                    let symbol = func_env
                        .variables
                        .declare_local(param.name.to_owned(), TypeInfo::Variable);
                    func_env.annotate(param, symbol);
                }
                self.tree_walk(
                    &mut func_env,
                    &mut ResolutionState::new(func_id),
                    &lambda.body,
                    to_visit,
                );
                self.resolve_captures(env, state, &func_env, func_id);
                self.engine.attach(func_id, func_env);
            }
            Expr::Literal(_) | Expr::Continue(_) | Expr::Break(_) => {}
        }
        state.accept_imports = false;
    }

    fn resolve_captures(
        &mut self,
        parent_env: &Environment,
        parent_state: &ResolutionState,
        capture_env: &Environment,
        capture_env_id: SourceId,
    ) {
        self.stack.push((parent_state.module, unsafe {
            // SAFETY: the reference will immediately be popped off the stack.
            std::mem::transmute::<&Environment, &'e Environment>(parent_env)
        }));
        SymbolResolver::resolve_captures(
            &self.stack,
            self.relations,
            capture_env,
            capture_env_id,
            &mut self.diagnostics,
        );
        self.stack.pop();
    }

    fn extract_literal_argument(&self, call: &'a Call, nth: usize) -> Option<&'a str> {
        match call.arguments.get(nth)? {
            Expr::Literal(lit) => match &lit.parsed {
                LiteralValue::String(str) => Some(str),
                _ => None,
            },
            _ => None,
        }
    }

    fn resolve_primitive_call(&self, env: &mut Environment, call: &Call) -> Option<()> {
        if !call.path.is_empty() {
            return None;
        }
        let command = self.extract_literal_argument(call, 0)?;
        match command {
            "read" => {
                let var = self.extract_literal_argument(call, 1)?;
                let symbol = env
                    .variables
                    .declare_local(var.to_owned(), TypeInfo::Variable);
                env.annotate(&call.arguments[1], symbol);
                Some(())
            }
            _ => None,
        }
    }
}

fn import_ast<'a, 'b>(
    name: Name,
    importer: &'b mut impl ASTImporter<'a>,
) -> Option<(Expr<'a>, Name)> {
    let mut parts = name.into_vec();
    while !parts.is_empty() {
        let name = Name::from(parts.clone());
        match importer.import(&name) {
            Some(expr) => return Some((expr, name)),
            None => {
                parts.pop();
            }
        }
    }

    None
}

/// Lists all modules directly contained in the given module name.
fn list_inner_modules<'a>(
    engine: &'a Engine,
    module_fqn: &'a Name,
) -> impl Iterator<Item = &'a Environment> {
    engine
        .environments()
        .filter(move |(_, e)| {
            e.parent.is_none() && e.fqn.tail().filter(|tail| tail == module_fqn).is_some()
        })
        .map(|(_, e)| e)
}

#[cfg(test)]
mod tests {
    use pretty_assertions::assert_eq;

    use context::source::Source;
    use context::str_find::{find_in, find_in_nth};
    use parser::parse_trusted;

    use crate::importer::StaticImporter;
    use crate::relations::{LocalId, RelationId, Symbol};

    use super::*;

    #[test]
    fn use_between_expressions() {
        let mut engine = Engine::default();
        let mut relations = Relations::default();
        let mut imports = Imports::default();
        let mut importer = StaticImporter::new(
            [(Name::new("test"), Source::unknown("use a; $a; use c; $c"))],
            parse_trusted,
        );
        let res = SymbolCollector::collect_symbols(
            &mut engine,
            &mut relations,
            &mut imports,
            &mut vec![Name::new("test")],
            &mut HashSet::new(),
            &mut importer,
        );
        assert_eq!(
            res,
            vec![
                Diagnostic::new(DiagnosticID::UseBetweenExprs, SourceId(0), "Unexpected use statement between expressions. use statements can only be declared on top of environment"),
            ]
        )
    }

    #[test]
    fn bind_local_variables() {
        let expr = parse_trusted(Source::unknown("var bar = 4; $bar"));
        let mut engine = Engine::default();
        let mut relations = Relations::default();
        let mut imports = Imports::default();
        let mut env = Environment::named(Name::new("test"));
        let mut state = ResolutionState::new(engine.track(&expr));

        let mut collector = SymbolCollector::new(&mut engine, &mut relations, &mut imports);

        collector.tree_walk(&mut env, &mut state, &expr, &mut vec![]);
        assert_eq!(collector.diagnostics, vec![]);
        assert_eq!(relations.iter().collect::<Vec<_>>(), vec![]);
    }

    #[test]
    fn test_symbol_clashes_with_module() {
        let math_source = "use math::{add, multiply, divide}; fun multiply(a: Int, b: Int) = a * b";
        let math_src = Source::unknown(math_source);
        let math_multiply_src = Source::unknown("");
        let math_add_src = Source::unknown("");
        let math_divide_src = Source::unknown("");

        let mut engine = Engine::default();
        let mut relations = Relations::default();
        let mut imports = Imports::default();
        let mut importer = StaticImporter::new(
            [
                (Name::new("math"), math_src),
                (Name::new("math::multiply"), math_multiply_src),
                (Name::new("math::add"), math_add_src),
                (Name::new("math::divide"), math_divide_src),
            ],
            parse_trusted,
        );

        let diagnostics = SymbolCollector::collect_symbols(
            &mut engine,
            &mut relations,
            &mut imports,
            &mut vec![Name::new("math")],
            &mut HashSet::new(),
            &mut importer,
        );
        assert_eq!(diagnostics, vec![
<<<<<<< HEAD
            Diagnostic::new(DiagnosticID::SymbolConflictsWithModule, SourceObjectId(0), "Declared symbol 'multiply' in module math clashes with module math::multiply")
                .with_observation(Observation::new(find_in(math_source, "fun multiply(a: Int, b: Int) = a * b")).with_help("This symbol has the same fully-qualified name as module math::multiply"))
=======
            Diagnostic::new(DiagnosticID::SymbolConflictsWithModule, SourceId(0), "Declared symbol 'multiply' in module math clashes with module math::multiply")
                .with_observation(Observation::with_help(find_in(math_source, "fun multiply(a: Int, b: Int) = a * b"), "This symbol has the same fully-qualified name as module math::multiply"))
>>>>>>> 82f91ea3
                .with_help("You should refactor this symbol with a name that does not conflicts with following modules: math::{divide, multiply, add}")
        ]);
    }

    #[test]
    fn shadowed_imports() {
        let source = "use A; use B; use A; use B";
        let test_src = Source::unknown(source);
        let mut engine = Engine::default();
        let mut relations = Relations::default();
        let mut imports = Imports::default();
        let mut importer = StaticImporter::new([(Name::new("test"), test_src)], parse_trusted);

        let diagnostics = SymbolCollector::collect_symbols(
            &mut engine,
            &mut relations,
            &mut imports,
            &mut vec![Name::new("test")],
            &mut HashSet::new(),
            &mut importer,
        );

        assert_eq!(
            diagnostics,
            vec![
                Diagnostic::new(
                    DiagnosticID::ShadowedImport,
<<<<<<< HEAD
                    SourceObjectId(0),
                    "A is imported twice.",
=======
                    SourceId(0),
                    "A is imported twice."
>>>>>>> 82f91ea3
                )
                    .with_observation(
                        Observation::new(find_in(source, "A"))
                            .with_help("useless import here")
                    )
                    .with_observation(
                        Observation::new(find_in_nth(source, "A", 1))
                            .with_help("This statement shadows previous import"),
                    ),
                Diagnostic::new(
                    DiagnosticID::ShadowedImport,
<<<<<<< HEAD
                    SourceObjectId(0),
                    "B is imported twice.",
=======
                    SourceId(0),
                    "B is imported twice."
>>>>>>> 82f91ea3
                )
                    .with_observation(
                        Observation::new(find_in(source, "B"))
                            .with_help("useless import here")
                    )
                    .with_observation(
                        Observation::new(find_in_nth(source, "B", 1))
                            .with_help("This statement shadows previous import")
                    ),
            ]
        )
    }

    #[test]
    fn bind_function_param() {
        let src = "fun id(a) = return $a";
        let source = Source::unknown(src);
        let expr = parse_trusted(source);
        let mut engine = Engine::default();
        let mut imports = Imports::default();
        let mut relations = Relations::default();
        let mut env = Environment::named(Name::new("test"));
        let mut state = ResolutionState::new(engine.track(&expr));

        let mut collector = SymbolCollector::new(&mut engine, &mut relations, &mut imports);
        collector.tree_walk(&mut env, &mut state, &expr, &mut vec![]);

        assert_eq!(collector.diagnostics, vec![]);
        assert_eq!(relations.iter().collect::<Vec<_>>(), vec![]);
        assert_eq!(
            env.get_raw_symbol(source.segment()),
            Some(Symbol::Local(LocalId(0)))
        );
        assert_eq!(env.get_raw_symbol(find_in(src, "a")), None);
        assert_eq!(env.get_raw_symbol(find_in(src, "$a")), None);
        let func_env = engine.get_environment(SourceId(1)).unwrap();
        assert_eq!(
            func_env.get_raw_symbol(find_in(src, "a")),
            Some(Symbol::Local(LocalId(0)))
        );
        assert_eq!(
            func_env.get_raw_symbol(find_in(src, "$a")),
            Some(Symbol::Local(LocalId(0)))
        );
    }

    #[test]
    fn bind_primitive() {
        let src = "read foo";
        let source = Source::unknown(src);
        let expr = parse_trusted(source);
        let mut engine = Engine::default();
        let mut relations = Relations::default();
        let mut imports = Imports::default();
        let mut env = Environment::named(Name::new("test"));
        let mut state = ResolutionState::new(engine.track(&expr));

        let mut collector = SymbolCollector::new(&mut engine, &mut relations, &mut imports);
        collector.tree_walk(&mut env, &mut state, &expr, &mut vec![]);

        assert_eq!(collector.diagnostics, vec![]);
        assert_eq!(relations.iter().collect::<Vec<_>>(), vec![]);
        assert_eq!(env.get_raw_symbol(find_in(src, "read")), None);
        assert_eq!(
            env.get_raw_symbol(find_in(src, "foo")),
            Some(Symbol::Local(LocalId(0)))
        );
    }

    #[test]
    fn find_references() {
        let src = "$bar; baz($foo, $bar)";
        let source = Source::unknown(src);
        let expr = parse_trusted(source);

        let mut engine = Engine::default();
        let mut relations = Relations::default();
        let mut imports = Imports::default();
        let mut env = Environment::named(Name::new("test"));
        let mut state = ResolutionState::new(engine.track(&expr));

        let mut collector = SymbolCollector::new(&mut engine, &mut relations, &mut imports);
        collector.tree_walk(&mut env, &mut state, &expr, &mut vec![]);

        assert_eq!(collector.diagnostics, vec![]);
        engine.attach(state.module, env);
        assert_eq!(
            relations
                .find_references(&engine, RelationId(0))
                .map(|mut references| {
                    references.sort_by_key(|range| range.start);
                    references
                }),
            Some(vec![find_in(src, "$bar"), find_in_nth(src, "$bar", 1)])
        );
        assert_eq!(
            relations.find_references(&engine, RelationId(1)),
            Some(vec![find_in(src, "baz($foo, $bar)")])
        );
        assert_eq!(
            relations.find_references(&engine, RelationId(2)),
            Some(vec![find_in(src, "$foo")])
        );
    }
}<|MERGE_RESOLUTION|>--- conflicted
+++ resolved
@@ -194,8 +194,11 @@
                 mod_id,
                 format!("{import_fqn} is imported twice."),
             )
-                .with_observation(Observation::new(shadowed).with_help("useless import here"))
-                .with_observation(Observation::new(import_expr.segment()).with_help("This statement shadows previous import"));
+            .with_observation(Observation::new(shadowed).with_help("useless import here"))
+            .with_observation(
+                Observation::new(import_expr.segment())
+                    .with_help("This statement shadows previous import"),
+            );
             self.diagnostics.push(diagnostic)
         }
     }
@@ -727,13 +730,8 @@
             &mut importer,
         );
         assert_eq!(diagnostics, vec![
-<<<<<<< HEAD
-            Diagnostic::new(DiagnosticID::SymbolConflictsWithModule, SourceObjectId(0), "Declared symbol 'multiply' in module math clashes with module math::multiply")
+            Diagnostic::new(DiagnosticID::SymbolConflictsWithModule, SourceId(0), "Declared symbol 'multiply' in module math clashes with module math::multiply")
                 .with_observation(Observation::new(find_in(math_source, "fun multiply(a: Int, b: Int) = a * b")).with_help("This symbol has the same fully-qualified name as module math::multiply"))
-=======
-            Diagnostic::new(DiagnosticID::SymbolConflictsWithModule, SourceId(0), "Declared symbol 'multiply' in module math clashes with module math::multiply")
-                .with_observation(Observation::with_help(find_in(math_source, "fun multiply(a: Int, b: Int) = a * b"), "This symbol has the same fully-qualified name as module math::multiply"))
->>>>>>> 82f91ea3
                 .with_help("You should refactor this symbol with a name that does not conflicts with following modules: math::{divide, multiply, add}")
         ]);
     }
@@ -761,40 +759,28 @@
             vec![
                 Diagnostic::new(
                     DiagnosticID::ShadowedImport,
-<<<<<<< HEAD
-                    SourceObjectId(0),
-                    "A is imported twice.",
-=======
                     SourceId(0),
                     "A is imported twice."
->>>>>>> 82f91ea3
                 )
-                    .with_observation(
-                        Observation::new(find_in(source, "A"))
-                            .with_help("useless import here")
-                    )
-                    .with_observation(
-                        Observation::new(find_in_nth(source, "A", 1))
-                            .with_help("This statement shadows previous import"),
-                    ),
+                .with_observation(
+                    Observation::new(find_in(source, "A")).with_help("useless import here")
+                )
+                .with_observation(
+                    Observation::new(find_in_nth(source, "A", 1))
+                        .with_help("This statement shadows previous import"),
+                ),
                 Diagnostic::new(
                     DiagnosticID::ShadowedImport,
-<<<<<<< HEAD
-                    SourceObjectId(0),
-                    "B is imported twice.",
-=======
                     SourceId(0),
                     "B is imported twice."
->>>>>>> 82f91ea3
                 )
-                    .with_observation(
-                        Observation::new(find_in(source, "B"))
-                            .with_help("useless import here")
-                    )
-                    .with_observation(
-                        Observation::new(find_in_nth(source, "B", 1))
-                            .with_help("This statement shadows previous import")
-                    ),
+                .with_observation(
+                    Observation::new(find_in(source, "B")).with_help("useless import here")
+                )
+                .with_observation(
+                    Observation::new(find_in_nth(source, "B", 1))
+                        .with_help("This statement shadows previous import")
+                ),
             ]
         )
     }
