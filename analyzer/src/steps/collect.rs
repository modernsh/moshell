--- conflicted
+++ resolved
@@ -12,11 +12,7 @@
 
 use crate::diagnostic::{Diagnostic, DiagnosticID, Observation};
 use crate::engine::Engine;
-<<<<<<< HEAD
 use crate::environment::variables::{TypeInfo, TypeUsage};
-=======
-use crate::environment::variables::TypeInfo;
->>>>>>> d09bf1e0
 use crate::environment::Environment;
 use crate::importer::ASTImporter;
 use crate::name::Name;
@@ -65,10 +61,7 @@
         collector.diagnostics
     }
 
-    fn new(
-        engine: &'a mut Engine<'e>,
-        relations: &'a mut Relations,
-    ) -> Self {
+    fn new(engine: &'a mut Engine<'e>, relations: &'a mut Relations) -> Self {
         Self {
             engine,
             relations,
@@ -140,13 +133,15 @@
         }
     }
 
-    fn collect(&mut self,
-               importer: &mut impl ASTImporter<'e>,
-               to_visit: &mut Vec<Name>,
-               visited: &mut HashSet<Name>, ) {
+    fn collect(
+        &mut self,
+        importer: &mut impl ASTImporter<'e>,
+        to_visit: &mut Vec<Name>,
+        visited: &mut HashSet<Name>,
+    ) {
         while let Some(name) = to_visit.pop() {
             if !visited.insert(name.clone()) {
-                continue
+                continue;
             }
             //try to import the ast, if the importer isn't able to achieve this and returns None,
             //Ignore this ast analysis. It'll be up to the given importer implementation to handle the
@@ -198,7 +193,7 @@
         import: &'e ImportExpr<'e>,
         relative_path: Vec<String>,
         mod_id: SourceObjectId,
-        to_visit: &mut Vec<Name>
+        to_visit: &mut Vec<Name>,
     ) {
         match import {
             ImportExpr::Symbol(s) => {
@@ -253,7 +248,7 @@
         env: &mut Environment,
         state: &mut ResolutionState,
         expr: &'e Expr<'e>,
-        to_visit: &mut Vec<Name>
+        to_visit: &mut Vec<Name>,
     ) {
         match expr {
             Expr::Use(import) => {
@@ -506,7 +501,7 @@
                     &mut func_env,
                     &mut ResolutionState::new(func_id),
                     &lambda.body,
-                    to_visit
+                    to_visit,
                 );
                 self.engine.attach(func_id, func_env);
             }
@@ -595,8 +590,13 @@
             [(Name::new("test"), Source::unknown("use a; $a; use c; $c"))],
             parse_trusted,
         );
-        let res =
-            SymbolCollector::collect_symbols(&mut engine, &mut relations, &mut vec![Name::new("test")], &mut HashSet::new(), &mut importer);
+        let res = SymbolCollector::collect_symbols(
+            &mut engine,
+            &mut relations,
+            &mut vec![Name::new("test")],
+            &mut HashSet::new(),
+            &mut importer,
+        );
         assert_eq!(
             res,
             vec![
@@ -638,8 +638,13 @@
             ],
             parse_trusted,
         );
-        let diagnostics =
-            SymbolCollector::collect_symbols(&mut engine, &mut relations, &mut vec![Name::new("math")], &mut HashSet::new(), &mut importer);
+        let diagnostics = SymbolCollector::collect_symbols(
+            &mut engine,
+            &mut relations,
+            &mut vec![Name::new("math")],
+            &mut HashSet::new(),
+            &mut importer,
+        );
         assert_eq!(diagnostics, vec![
             Diagnostic::new(DiagnosticID::SymbolConflictsWithModule, SourceObjectId(0), "Declared symbol 'multiply' in module math clashes with module math::multiply")
                 .with_observation(Observation::with_help(find_in(math_source, "fun multiply(a: Int, b: Int) = a * b"), "This symbol has the same fully-qualified name as module math::multiply"))
@@ -655,8 +660,13 @@
         let mut relations = Relations::default();
         let mut importer = StaticImporter::new([(Name::new("test"), test_src)], parse_trusted);
 
-        let diagnostics =
-            SymbolCollector::collect_symbols(&mut engine, &mut relations, &mut vec![Name::new("test")], &mut HashSet::new(), &mut importer);
+        let diagnostics = SymbolCollector::collect_symbols(
+            &mut engine,
+            &mut relations,
+            &mut vec![Name::new("test")],
+            &mut HashSet::new(),
+            &mut importer,
+        );
 
         assert_eq!(
             diagnostics,
