<<<<<<< HEAD
use crate::diagnostic::{Diagnostic, DiagnosticID, Observation, ObservationTag};
use crate::relations::{Relations, Symbol};
=======
use crate::diagnostic::{Diagnostic, DiagnosticID, Observation};
use crate::relations::{Definition, Relations, SourceId, Symbol};
use crate::steps::typing::coercion::convert_expression;
>>>>>>> 755363f3
use crate::steps::typing::exploration::Exploration;
use crate::steps::typing::TypingState;
use crate::types::ctx::TypeContext;
use crate::types::hir::{ExprKind, TypeId, TypedExpr};
use crate::types::ty::{FunctionType, MethodType, Parameter, Type};
use crate::types::{Typing, ERROR, NOTHING, STRING};
use ast::call::{MethodCall, ProgrammaticCall};
use ast::function::{FunctionDeclaration, FunctionParameter};
use ast::Expr;
use context::source::{SourceSegment, SourceSegmentHolder};
use std::fmt;
use std::fmt::Display;

/// An identified return during the exploration.
#[derive(Debug, Clone, PartialEq, Eq)]
pub(super) struct Return {
    /// The returned type.
    pub(super) ty: TypeId,

    /// The segment where the return is located.
    pub(super) segment: SourceSegment,
}

/// Identifies a function that correspond to a call.
#[derive(Debug, Clone, PartialEq)]
pub(super) struct FunctionMatch {
    /// The converted arguments to pass to the function.
    ///
    /// If any conversion is required, it will be done here.
    pub(super) arguments: Vec<TypedExpr>,

    /// The function identifier to call.
    pub(super) definition: Definition,

    /// The function return type.
    pub(super) return_type: TypeId,
}

/// Gets the returned type of a function.
///
/// This verifies the type annotation if present against all the return types,
/// or try to guess the return type.
pub(super) fn infer_return(
    func: &FunctionDeclaration,
    typed_func: &TypedExpr,
    diagnostics: &mut Vec<Diagnostic>,
    exploration: &mut Exploration,
    state: TypingState,
) -> TypeId {
    let last = get_last_segment(typed_func);
    // If the last statement is a return, we don't need re-add it
    if exploration
        .returns
        .last()
        .map_or(true, |ret| ret.segment != last.segment)
        && (last.ty.is_something() || !exploration.returns.is_empty() && func.return_type.is_none())
    {
        exploration.returns.push(Return {
            ty: typed_func.ty,
            segment: last.segment.clone(),
        });
    }

    if let Some(return_type_annotation) = func.return_type.as_ref() {
        // An explicit return type is present, check it against all the return types.
        let type_annotation = exploration
            .ctx
            .resolve(return_type_annotation)
            .unwrap_or(ERROR);
        if type_annotation == ERROR {
            diagnostics.push(
                Diagnostic::new(
                    DiagnosticID::UnknownType,
                    state.source,
                    "Unknown type annotation",
                )
                .with_observation(
                    Observation::new(return_type_annotation.segment())
                        .with_help("Not found in scope"),
                ),
            );
        } else {
            for ret in &exploration.returns {
                if exploration
                    .typing
                    .convert_description(type_annotation, ret.ty)
                    .is_err()
                {
                    diagnostics.push(
                        Diagnostic::new(DiagnosticID::TypeMismatch, state.source, "Type mismatch")
                            .with_observation(Observation::new(ret.segment.clone()).with_help(
                                format!("Found `{}`", exploration.get_type(ret.ty).unwrap()),
                            ))
                            .with_observation(
                                Observation::new(return_type_annotation.segment()).with_help(
                                    format!(
                                        "Expected `{}` because of return type",
                                        exploration.get_type(type_annotation).unwrap()
                                    ),
                                ),
                            ),
                    );
                }
            }
        }
        type_annotation
    } else if !matches!(func.body.as_ref(), Expr::Block(_)) {
        // We may want to infer, or leave it as a empty return type
        match exploration
            .typing
            .convert_many(exploration.returns.iter().map(|ret| ret.ty))
        {
            Ok(ty) if ty.is_nothing() => ty,
            Ok(ty) => {
                let segment = func.segment().start..func.body.segment().start;
                diagnostics.push(
                    Diagnostic::new(
                        DiagnosticID::CannotInfer,
                        state.source,
                        "Return type inference is not supported yet",
                    )
                    .with_observation(
                        Observation::new(segment).with_help("No return type is specified"),
                    )
                    .with_help("Add -> Float to the function declaration"),
                );
                ty
            }
            Err(_) => {
                diagnostics.push(
                    Diagnostic::new(
                        DiagnosticID::CannotInfer,
                        state.source,
                        "Failed to infer return type",
                    )
                    .with_observation(
                        Observation::new(func.segment())
                            .with_help("This function returns multiple types"),
                    )
                    .with_help("Try adding an explicit return type to the function"),
                );
                ERROR
            }
        }
    } else {
        // Explain if there is any return that this function will not be inferred
        let mut observations = Vec::new();
        for ret in &exploration.returns {
            observations.push(Observation::new(ret.segment.clone()).with_help(format!(
                "Returning `{}`",
                exploration.get_type(ret.ty).unwrap()
            )));
        }
        if !observations.is_empty() {
            diagnostics.push(
                Diagnostic::new(
                    DiagnosticID::CannotInfer,
                    state.source,
                    "Return type is not inferred for block functions",
                )
                .with_observations(observations)
                .with_help("Try adding an explicit return type to the function"),
            );
        }
        NOTHING
    }
}

/// Checks the type of a call expression.
pub(super) fn type_call(
    call: &ProgrammaticCall,
    arguments: Vec<TypedExpr>,
    symbol: Symbol,
    diagnostics: &mut Vec<Diagnostic>,
    exploration: &mut Exploration,
    relations: &Relations,
    state: TypingState,
) -> FunctionMatch {
    let type_id = exploration
        .ctx
        .get(relations, state.source, symbol)
        .unwrap()
        .type_id;
    match exploration.get_type(type_id).unwrap() {
        Type::Function(declaration) => {
            let declaration = *declaration;
            let entry = exploration.engine.get(declaration).unwrap();
<<<<<<< HEAD
            let parameters = &entry.parameters;
            let return_type = entry.return_type;
=======
            let parameters = entry.parameters();
            let return_type = entry.return_type();
>>>>>>> 755363f3
            if parameters.len() != arguments.len() {
                diagnostics.push(
                    Diagnostic::new(
                        DiagnosticID::TypeMismatch,
                        state.source,
                        format!(
                            "This function takes {} {} but {} {} supplied",
                            parameters.len(),
                            pluralize(parameters.len(), "argument", "arguments"),
                            arguments.len(),
                            pluralize(arguments.len(), "was", "were"),
                        ),
                    )
                    .with_observation(
                        Observation::new(call.segment.clone()).with_help("Function is called here"),
                    ),
                );
                FunctionMatch {
                    arguments,
                    definition: Definition::error(),
                    return_type,
                }
            } else {
<<<<<<< HEAD
                for (param, arg) in parameters.iter().zip(arguments.iter()) {
                    if exploration.typing.unify(param.ty, arg.ty).is_err() {
                        diagnostics.push(
                            Diagnostic::new(
                                DiagnosticID::TypeMismatch,
                                state.source,
                                "Type mismatch",
                            )
                            .with_observation(
                                Observation::new(arg.segment.clone())
                                    .with_help(format!(
                                        "Expected `{}`, found `{}`",
                                        exploration.get_type(param.ty).unwrap(),
                                        exploration.get_type(arg.ty).unwrap()
                                    ))
                                    .with_tag(ObservationTag::InFault),
                            )
                            .with_observation(
                                Observation::new(param.segment.clone())
                                    .within(declaration)
                                    .with_help("Parameter is declared here")
                                    .with_tag(ObservationTag::Declaration),
                            ),
                        );
                    }
=======
                let mut casted_arguments = Vec::with_capacity(parameters.len());
                for (param, arg) in parameters.iter().zip(arguments.into_iter()) {
                    casted_arguments.push(
                        match convert_expression(
                            arg,
                            param.ty,
                            &mut exploration.typing,
                            &exploration.engine,
                            state,
                            diagnostics,
                        ) {
                            Ok(arg) => arg,
                            Err(arg) => {
                                diagnostics.push(diagnose_arg_mismatch(
                                    &exploration.typing,
                                    state.source,
                                    param,
                                    &arg,
                                ));
                                arg
                            }
                        },
                    );
                }
                FunctionMatch {
                    arguments: casted_arguments,
                    definition: declaration,
                    return_type,
>>>>>>> 755363f3
                }
            }
        }
        ty => {
            diagnostics.push(
                Diagnostic::new(
                    DiagnosticID::TypeMismatch,
                    state.source,
                    "Cannot invoke non function type",
                )
                .with_observation(
                    Observation::new(call.segment())
                        .with_help(format!("Call expression requires function, found `{ty}`")),
                ),
            );
            FunctionMatch {
                arguments,
                definition: Definition::error(),
                return_type: ERROR,
            }
        }
    }
}

/// Checks the type of a method expression.
pub(super) fn find_operand_implementation<'a>(
    methods: &'a [MethodType],
    right: &TypedExpr,
) -> Option<&'a MethodType> {
    for method in methods {
        if method.parameters.len() != 1 {
            continue;
        }
        if let Some(ty) = method.parameters.first() {
            if ty.ty == right.ty {
                return Some(method);
            }
        }
    }
    None
}

/// Checks the type of a method expression.
pub(super) fn type_method<'a>(
    method_call: &MethodCall,
    callee: &TypedExpr,
    arguments: &[TypedExpr],
    diagnostics: &mut Vec<Diagnostic>,
    exploration: &'a mut Exploration,
    state: TypingState,
) -> Option<&'a MethodType> {
    // Directly callable types just have a single method called `apply`
    let method_name = method_call.name.unwrap_or("apply");
    let methods = exploration.engine.get_methods(callee.ty, method_name);
    if methods.is_none() {
        diagnostics.push(Diagnostic::new(
            DiagnosticID::UnknownMethod,
            state.source,
            if method_call.name.is_some() {
                format!(
                    "No method named `{method_name}` found for type `{}`",
                    exploration.get_type(callee.ty).unwrap()
                )
            } else {
                format!(
                    "Type `{}` is not directly callable",
                    exploration.get_type(callee.ty).unwrap()
                )
            },
        ));
        return None;
    }

    let methods = methods.unwrap(); // We just checked for None
    let method = find_exact_method(methods, arguments);
    if let Some(method) = method {
        // We have an exact match
        return Some(method);
    }

    if methods.len() == 1 {
        // If there is only one method, we can give a more specific error by adding
        // an observation for each invalid type
        let method = methods.first().unwrap();
        if method.parameters.len() != arguments.len() {
            diagnostics.push(
                Diagnostic::new(
                    DiagnosticID::TypeMismatch,
                    state.source,
                    format!(
                        "This method takes {} {} but {} {} supplied",
                        method.parameters.len(),
                        pluralize(method.parameters.len(), "argument", "arguments"),
                        arguments.len(),
                        pluralize(arguments.len(), "was", "were")
                    ),
                )
                .with_observation(Observation::with_help(
                    method_call.segment(),
                    "Method is called here",
                ))
                .with_help(format!(
                    "The method signature is `{}::{}`",
                    exploration.get_type(callee.ty).unwrap(),
                    Signature::new(&exploration.typing, method_name, method)
                )),
            );
        } else {
            for (param, arg) in method.parameters.iter().zip(arguments.iter()) {
                if exploration
                    .typing
                    .convert_description(param.ty, arg.ty)
                    .is_err()
                {
                    let diagnostic =
                        diagnose_arg_mismatch(&exploration.typing, state.source, param, arg)
                            .with_observation(Observation::with_help(
                                method_call.segment(),
                                "Arguments to this method are incorrect",
                            ));
                    diagnostics.push(diagnostic);
                }
            }
        }
    } else {
        // If there are multiple methods, list them all
        diagnostics.push(
            Diagnostic::new(
                DiagnosticID::UnknownMethod,
                state.source,
                format!(
                    "No matching method found for `{method_name}::{}`",
                    exploration.get_type(callee.ty).unwrap()
                ),
            )
            .with_observation(Observation::with_help(
                method_call.segment(),
                "Method is called here",
            )),
        );
    }
    None
}

/// Generates a type mismatch between a parameter and an argument.
fn diagnose_arg_mismatch(
    typing: &Typing,
    source: SourceId,
    param: &Parameter,
    arg: &TypedExpr,
) -> Diagnostic {
    let diagnostic = Diagnostic::new(DiagnosticID::TypeMismatch, source, "Type mismatch")
        .with_observation(Observation::with_help(
            arg.segment.clone(),
            format!(
                "Expected `{}`, found `{}`",
                typing.get_type(param.ty).unwrap(),
                typing.get_type(arg.ty).unwrap()
            ),
        ));
    if let Some(decl) = &param.segment {
        diagnostic.with_observation(Observation::with_help(
            decl.clone(),
            "Parameter is declared here",
        ))
    } else {
        diagnostic
    }
}

/// Find a matching method for the given arguments.
fn find_exact_method<'a>(methods: &'a [MethodType], args: &[TypedExpr]) -> Option<&'a MethodType> {
    for method in methods {
        if method.parameters.len() != args.len() {
            continue;
        }
        let mut matches = true;
        for (param, arg) in method.parameters.iter().zip(args.iter()) {
            if param.ty != arg.ty {
                matches = false;
                break;
            }
        }
        if matches {
            return Some(method);
        }
    }
    None
}

/// Type check a single function parameter.
pub(crate) fn type_parameter(ctx: &TypeContext, param: &FunctionParameter) -> Parameter {
    match param {
        FunctionParameter::Named(named) => {
            let type_id = named
                .ty
                .as_ref()
                .map_or(STRING, |ty| ctx.resolve(ty).unwrap_or(ERROR));
            Parameter {
                segment: Some(named.segment.clone()),
                ty: type_id,
            }
        }
        FunctionParameter::Variadic(_) => todo!("Arrays are not supported yet"),
    }
}

fn get_last_segment(expr: &TypedExpr) -> &TypedExpr {
    match &expr.kind {
        ExprKind::Block(expressions) => expressions.last().map_or(expr, get_last_segment),
        _ => expr,
    }
}

fn pluralize<'a>(count: usize, singular: &'a str, plural: &'a str) -> &'a str {
    if count == 1 {
        singular
    } else {
        plural
    }
}

/// A formatted signature of a function.
struct Signature<'a> {
    typing: &'a Typing,
    name: &'a str,
    function: &'a FunctionType,
}

impl<'a> Signature<'a> {
    /// Creates a new signature.
    fn new(typing: &'a Typing, name: &'a str, function: &'a FunctionType) -> Self {
        Self {
            typing,
            name,
            function,
        }
    }
}

impl Display for Signature<'_> {
    fn fmt(&self, f: &mut fmt::Formatter<'_>) -> fmt::Result {
        write!(f, "{}(", self.name)?;
        if let Some((first, parameters)) = self.function.parameters.split_first() {
            write!(
                f,
                "{}",
                self.typing.get_type(first.ty).unwrap_or(&Type::Error)
            )?;
            for param in parameters {
                write!(
                    f,
                    ", {}",
                    self.typing.get_type(param.ty).unwrap_or(&Type::Error)
                )?;
            }
        }
        if self.function.return_type.is_nothing() {
            write!(f, ")")
        } else {
            write!(
                f,
                ") -> {}",
                self.typing
                    .get_type(self.function.return_type)
                    .unwrap_or(&Type::Error)
            )
        }
    }
}<|MERGE_RESOLUTION|>--- conflicted
+++ resolved
@@ -1,23 +1,20 @@
-<<<<<<< HEAD
+use std::fmt;
+use std::fmt::Display;
+
+use ast::call::{MethodCall, ProgrammaticCall};
+use ast::function::{FunctionDeclaration, FunctionParameter};
+use ast::Expr;
+use context::source::{SourceSegment, SourceSegmentHolder};
+
 use crate::diagnostic::{Diagnostic, DiagnosticID, Observation, ObservationTag};
-use crate::relations::{Relations, Symbol};
-=======
-use crate::diagnostic::{Diagnostic, DiagnosticID, Observation};
 use crate::relations::{Definition, Relations, SourceId, Symbol};
 use crate::steps::typing::coercion::convert_expression;
->>>>>>> 755363f3
 use crate::steps::typing::exploration::Exploration;
 use crate::steps::typing::TypingState;
 use crate::types::ctx::TypeContext;
 use crate::types::hir::{ExprKind, TypeId, TypedExpr};
 use crate::types::ty::{FunctionType, MethodType, Parameter, Type};
 use crate::types::{Typing, ERROR, NOTHING, STRING};
-use ast::call::{MethodCall, ProgrammaticCall};
-use ast::function::{FunctionDeclaration, FunctionParameter};
-use ast::Expr;
-use context::source::{SourceSegment, SourceSegmentHolder};
-use std::fmt;
-use std::fmt::Display;
 
 /// An identified return during the exploration.
 #[derive(Debug, Clone, PartialEq, Eq)]
@@ -84,7 +81,8 @@
                 )
                 .with_observation(
                     Observation::new(return_type_annotation.segment())
-                        .with_help("Not found in scope"),
+                        .with_help("Not found in scope")
+                        .with_tag(ObservationTag::InFault),
                 ),
             );
         } else {
@@ -100,12 +98,12 @@
                                 format!("Found `{}`", exploration.get_type(ret.ty).unwrap()),
                             ))
                             .with_observation(
-                                Observation::new(return_type_annotation.segment()).with_help(
-                                    format!(
+                                Observation::new(return_type_annotation.segment())
+                                    .with_help(format!(
                                         "Expected `{}` because of return type",
                                         exploration.get_type(type_annotation).unwrap()
-                                    ),
-                                ),
+                                    ))
+                                    .with_tag(ObservationTag::Expected),
                             ),
                     );
                 }
@@ -193,13 +191,8 @@
         Type::Function(declaration) => {
             let declaration = *declaration;
             let entry = exploration.engine.get(declaration).unwrap();
-<<<<<<< HEAD
-            let parameters = &entry.parameters;
-            let return_type = entry.return_type;
-=======
             let parameters = entry.parameters();
             let return_type = entry.return_type();
->>>>>>> 755363f3
             if parameters.len() != arguments.len() {
                 diagnostics.push(
                     Diagnostic::new(
@@ -223,33 +216,6 @@
                     return_type,
                 }
             } else {
-<<<<<<< HEAD
-                for (param, arg) in parameters.iter().zip(arguments.iter()) {
-                    if exploration.typing.unify(param.ty, arg.ty).is_err() {
-                        diagnostics.push(
-                            Diagnostic::new(
-                                DiagnosticID::TypeMismatch,
-                                state.source,
-                                "Type mismatch",
-                            )
-                            .with_observation(
-                                Observation::new(arg.segment.clone())
-                                    .with_help(format!(
-                                        "Expected `{}`, found `{}`",
-                                        exploration.get_type(param.ty).unwrap(),
-                                        exploration.get_type(arg.ty).unwrap()
-                                    ))
-                                    .with_tag(ObservationTag::InFault),
-                            )
-                            .with_observation(
-                                Observation::new(param.segment.clone())
-                                    .within(declaration)
-                                    .with_help("Parameter is declared here")
-                                    .with_tag(ObservationTag::Declaration),
-                            ),
-                        );
-                    }
-=======
                 let mut casted_arguments = Vec::with_capacity(parameters.len());
                 for (param, arg) in parameters.iter().zip(arguments.into_iter()) {
                     casted_arguments.push(
@@ -266,6 +232,7 @@
                                 diagnostics.push(diagnose_arg_mismatch(
                                     &exploration.typing,
                                     state.source,
+                                    declaration,
                                     param,
                                     &arg,
                                 ));
@@ -278,7 +245,6 @@
                     arguments: casted_arguments,
                     definition: declaration,
                     return_type,
->>>>>>> 755363f3
                 }
             }
         }
@@ -376,10 +342,9 @@
                         pluralize(arguments.len(), "was", "were")
                     ),
                 )
-                .with_observation(Observation::with_help(
-                    method_call.segment(),
-                    "Method is called here",
-                ))
+                .with_observation(
+                    Observation::new(method_call.segment()).with_help("Method is called here"),
+                )
                 .with_help(format!(
                     "The method signature is `{}::{}`",
                     exploration.get_type(callee.ty).unwrap(),
@@ -393,12 +358,18 @@
                     .convert_description(param.ty, arg.ty)
                     .is_err()
                 {
-                    let diagnostic =
-                        diagnose_arg_mismatch(&exploration.typing, state.source, param, arg)
-                            .with_observation(Observation::with_help(
-                                method_call.segment(),
-                                "Arguments to this method are incorrect",
-                            ));
+                    let diagnostic = diagnose_arg_mismatch(
+                        &exploration.typing,
+                        state.source,
+                        method.definition,
+                        param,
+                        arg,
+                    )
+                    .with_observation(
+                        Observation::new(method_call.segment())
+                            .with_help("Arguments to this method are incorrect")
+                            .with_tag(ObservationTag::InFault),
+                    );
                     diagnostics.push(diagnostic);
                 }
             }
@@ -414,10 +385,9 @@
                     exploration.get_type(callee.ty).unwrap()
                 ),
             )
-            .with_observation(Observation::with_help(
-                method_call.segment(),
-                "Method is called here",
-            )),
+            .with_observation(
+                Observation::new(method_call.segment()).with_help("Method is called here"),
+            ),
         );
     }
     None
@@ -427,26 +397,31 @@
 fn diagnose_arg_mismatch(
     typing: &Typing,
     source: SourceId,
+    fn_def: Definition,
     param: &Parameter,
     arg: &TypedExpr,
 ) -> Diagnostic {
-    let diagnostic = Diagnostic::new(DiagnosticID::TypeMismatch, source, "Type mismatch")
-        .with_observation(Observation::with_help(
-            arg.segment.clone(),
-            format!(
-                "Expected `{}`, found `{}`",
-                typing.get_type(param.ty).unwrap(),
-                typing.get_type(arg.ty).unwrap()
-            ),
-        ));
+    let mut diagnostic = Diagnostic::new(DiagnosticID::TypeMismatch, source, "Type mismatch")
+        .with_observation(
+            Observation::new(arg.segment.clone())
+                .with_help(format!(
+                    "Expected `{}`, found `{}`",
+                    typing.get_type(param.ty).unwrap(),
+                    typing.get_type(arg.ty).unwrap()
+                ))
+                .with_tag(ObservationTag::InFault),
+        );
     if let Some(decl) = &param.segment {
-        diagnostic.with_observation(Observation::with_help(
-            decl.clone(),
-            "Parameter is declared here",
-        ))
-    } else {
-        diagnostic
-    }
+        if let Definition::User(fn_source) = fn_def {
+            diagnostic = diagnostic.with_observation(
+                Observation::new(decl.clone())
+                    .with_help("Parameter is declared here")
+                    .within(fn_source)
+                    .with_tag(ObservationTag::Declaration),
+            )
+        }
+    }
+    diagnostic
 }
 
 /// Find a matching method for the given arguments.
