--- conflicted
+++ resolved
@@ -156,21 +156,12 @@
 ///A move to consume all spaces and escaped newlines
 pub(crate) fn word_sep() -> RepeatedMove<
     OrMove<
-<<<<<<< HEAD
-        PredicateMove<impl (for<'a> Fn(Token<'a>) -> bool) + Copy>,
-        ThenMove<
-            PredicateMove<impl (for<'a> Fn(Token<'a>) -> bool) + Copy>,
-            PredicateMove<impl (for<'a> Fn(Token<'a>) -> bool) + Copy>,
-        >,
-    >,
-=======
         PredicateMove<impl ( for<'a> Fn(Token<'a>) -> bool) + Copy>,
         AndThenMove<
             PredicateMove<impl ( for<'a> Fn(Token<'a>) -> bool) + Copy>,
             PredicateMove<impl ( for<'a> Fn(Token<'a>) -> bool) + Copy>
         >
     >
->>>>>>> b5face0f
 > {
     repeat_n(1, space().or(of_type(BackSlash).and_then(of_type(NewLine))))
 }
