--- conflicted
+++ resolved
@@ -47,13 +47,9 @@
     P: Fn(Token) -> bool,
 {
     fn apply<'a, F>(&self, mut at: F, pos: usize) -> Option<usize>
-<<<<<<< HEAD
-        where F: FnMut(usize) -> Token<'a> {
-=======
     where
         F: FnMut(usize) -> Token<'a>,
     {
->>>>>>> b367b128
         (self.predicate)(at(pos)).then(|| pos + 1)
     }
 }
