#![allow(dead_code)]
#![deny(warnings)]

extern crate core;

use crate::ast::Expr;
use lexer::token::Token;

use crate::parser::{ParseResult, Parser};

///! The parser crate contains the parser for the Moshell scripting language.
mod aspects;
pub mod ast;
mod cursor;
mod moves;
mod parser;
<<<<<<< HEAD
mod context;
=======
mod source;
>>>>>>> 90b5d9ab

pub fn parse(tokens: Vec<Token>) -> ParseResult<Vec<Expr>> {
    Parser::new(tokens).parse()
}<|MERGE_RESOLUTION|>--- conflicted
+++ resolved
@@ -14,11 +14,8 @@
 mod cursor;
 mod moves;
 mod parser;
-<<<<<<< HEAD
 mod context;
-=======
 mod source;
->>>>>>> 90b5d9ab
 
 pub fn parse(tokens: Vec<Token>) -> ParseResult<Vec<Expr>> {
     Parser::new(tokens).parse()
