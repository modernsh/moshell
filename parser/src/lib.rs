#![allow(dead_code)]

use crate::ast::Expr;
use lexer::token::Token;

use crate::parser::{ParseResult, Parser};

///! The parser crate contains the parser for the Moshell scripting language.
mod aspects;
pub mod ast;
<<<<<<< HEAD
mod cursor;
=======
mod parser;
>>>>>>> 8f3d3db7

pub fn parse(tokens: Vec<Token>) -> ParseResult<Vec<Expr>> {
    Parser::new(tokens).parse()
}<|MERGE_RESOLUTION|>--- conflicted
+++ resolved
@@ -8,11 +8,8 @@
 ///! The parser crate contains the parser for the Moshell scripting language.
 mod aspects;
 pub mod ast;
-<<<<<<< HEAD
 mod cursor;
-=======
 mod parser;
->>>>>>> 8f3d3db7
 
 pub fn parse(tokens: Vec<Token>) -> ParseResult<Vec<Expr>> {
     Parser::new(tokens).parse()
