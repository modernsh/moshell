--- conflicted
+++ resolved
@@ -435,15 +435,11 @@
                 })),
                 op: Or,
                 right: Box::new(Expr::Call(Call {
-<<<<<<< HEAD
                     path: Vec::new(),
-                    arguments: vec![Expr::Literal("echo".into()), Expr::Literal("damn".into())],
-=======
                     arguments: vec![
                         literal_nth(source.source, "echo", 2),
                         literal(source.source, "damn"),
                     ],
->>>>>>> 5861c64b
                     type_parameters: vec![],
                 })),
             })
