use lexer::token::TokenType::EndOfFile;
use lexer::token::{Token, TokenType};

use crate::parser::{ParseError, ParseResult, Parser};

///Defines all basic operations a parser can do.
pub trait BaseParser<'a> {
    ///advance if the next token is the expected one.
    ///return true of we advanced, false instead.
    fn meet_token(&mut self, expected: TokenType) -> bool;
    ///advance if the next token is the expected one.
    ///return Some containing the next token if it's of the expected type
    /// None instead.
    fn match_token(&mut self, expected: TokenType) -> Option<Token<'a>>;
    ///advance if the next token is the expected one.
    /// return Ok(Token<'a>) where the value is the next token, ParseError if the next token is not
    /// of the expected type
    fn expect_token(&mut self, expected: TokenType, message: &str) -> ParseResult<Token<'a>>;
<<<<<<< HEAD
    ///returns the next token without advancing
=======
    fn expect_separated_token(
        &mut self,
        expected: TokenType,
        message: &str,
    ) -> ParseResult<Token<'a>>;
>>>>>>> 6446032d
    fn peek_token(&self) -> Token<'a>;
    ///advance and returns next token.
    fn next_token(&mut self) -> ParseResult<Token<'a>>;
<<<<<<< HEAD
    ///return true if this parser is at the end of the Token stream (hit EOF)
=======
    fn next_token_space_aware(&mut self) -> ParseResult<Token<'a>>;
>>>>>>> 6446032d
    fn is_at_end(&self) -> bool;
    fn expected(&self, message: &str) -> ParseResult<Token<'a>>;
    fn mk_parse_error(&self, message: impl Into<String>) -> ParseError;
}

impl<'a> BaseParser<'a> for Parser<'a> {
    fn meet_token(&mut self, expected: TokenType) -> bool {
        self.match_token(expected).is_some()
    }

    fn match_token(&mut self, expected: TokenType) -> Option<Token<'a>> {
        let mut idx = self.current;
        while let Some(token) = self.tokens.get(idx) {
            idx += 1;
            if token.token_type != TokenType::Space && token.token_type == expected {
                self.current = idx;
                return Some(token.clone());
            }
        }
        None
    }

    fn expect_token(&mut self, expected: TokenType, message: &str) -> ParseResult<Token<'a>> {
        self.match_token(expected)
            .ok_or_else(|| self.mk_parse_error(message))
    }

    fn expect_separated_token(
        &mut self,
        expected: TokenType,
        message: &str,
    ) -> ParseResult<Token<'a>> {
        if self
            .tokens
            .get(self.current)
            .map(|token| token.token_type)
            .unwrap_or(EndOfFile)
            != TokenType::Space
        {
            self.expected("Excepted a space")?;
        }
        self.expect_token(expected, message)
    }

    fn peek_token(&self) -> Token<'a> {
        let mut idx = self.current;
        while let Some(token) = self.tokens.get(idx) {
            idx += 1;
            if token.token_type != TokenType::Space {
                return token.clone();
            }
        }
        return Token::new(EndOfFile, "");
    }

    fn next_token(&mut self) -> ParseResult<Token<'a>> {
        while let Some(token) = self.tokens.get(self.current) {
            self.current += 1;
            if token.token_type != TokenType::Space {
                return Ok(token.clone());
            }
        }
        self.expected("Unexpected end of file.")
    }

    fn next_token_space_aware(&mut self) -> ParseResult<Token<'a>> {
        if let Some(token) = self.tokens.get(self.current) {
            self.current += 1;
            return Ok(token.clone());
        }
        self.expected("Unexpected end of file.")
    }

    fn is_at_end(&self) -> bool {
        self.peek_token().token_type == EndOfFile
    }

    fn expected(&self, message: &str) -> ParseResult<Token<'a>> {
        Err(self.mk_parse_error(message))
    }

    fn mk_parse_error(&self, message: impl Into<String>) -> ParseError {
        ParseError {
            message: message.into(),
            //actual: self.peek_token().clone(),
        }
    }
}<|MERGE_RESOLUTION|>--- conflicted
+++ resolved
@@ -16,23 +16,15 @@
     /// return Ok(Token<'a>) where the value is the next token, ParseError if the next token is not
     /// of the expected type
     fn expect_token(&mut self, expected: TokenType, message: &str) -> ParseResult<Token<'a>>;
-<<<<<<< HEAD
-    ///returns the next token without advancing
-=======
     fn expect_separated_token(
         &mut self,
         expected: TokenType,
         message: &str,
     ) -> ParseResult<Token<'a>>;
->>>>>>> 6446032d
     fn peek_token(&self) -> Token<'a>;
     ///advance and returns next token.
     fn next_token(&mut self) -> ParseResult<Token<'a>>;
-<<<<<<< HEAD
-    ///return true if this parser is at the end of the Token stream (hit EOF)
-=======
     fn next_token_space_aware(&mut self) -> ParseResult<Token<'a>>;
->>>>>>> 6446032d
     fn is_at_end(&self) -> bool;
     fn expected(&self, message: &str) -> ParseResult<Token<'a>>;
     fn mk_parse_error(&self, message: impl Into<String>) -> ParseError;
