--- conflicted
+++ resolved
@@ -3,10 +3,7 @@
 
 use crate::ast::variable::VarReference;
 use crate::ast::Expr;
-<<<<<<< HEAD
-=======
 use crate::err::ParseErrorKind;
->>>>>>> 3e647bd8
 use crate::moves::{like, of_type, repeat, MoveOperations};
 use crate::parser::{ParseResult, Parser};
 
@@ -18,11 +15,7 @@
 impl<'a> VarReferenceAspect<'a> for Parser<'a> {
     /// Parses a variable reference.
     fn var_reference(&mut self) -> ParseResult<Expr<'a>> {
-<<<<<<< HEAD
-        let has_bracket = self.cursor.advance(of_type(CurlyLeftBracket)).is_some();
-=======
-        let start_bracket = self.cursor.advance(of_type(CurlyLeftBracket));
->>>>>>> 3e647bd8
+        let bracket = self.cursor.advance(of_type(CurlyLeftBracket));
 
         let tokens = self
             .cursor
@@ -33,14 +26,10 @@
             .leak();
 
         if tokens.len() == 0 {
-<<<<<<< HEAD
-            return self.expected("variable reference with empty name");
-=======
             return self.expected(
                 "variable reference with empty name",
                 ParseErrorKind::Unexpected,
             );
->>>>>>> 3e647bd8
         }
 
         let first = tokens[0].value;
@@ -49,7 +38,7 @@
             .skip(1)
             .fold(first, |acc, t| try_join_str(acc, t.value).unwrap());
 
-        if let Some(bracket) = start_bracket {
+        if let Some(bracket) = bracket {
             self.cursor.force_with(
                 of_type(CurlyRightBracket),
                 "Expected closing curly bracket.",
@@ -62,50 +51,27 @@
 
 #[cfg(test)]
 mod tests {
-<<<<<<< HEAD
-    use lexer::lexer::lex;
-
-    use crate::ast::value::TemplateString;
     use crate::ast::variable::VarReference;
     use crate::ast::Expr;
     use crate::parse;
-    use crate::parser::ParseError;
-=======
+    use crate::parser::{Parser, ParseResult};
+    use pretty_assertions::assert_eq;
+    use context::source::Source;
     use crate::aspects::substitution::SubstitutionAspect;
-    use crate::ast::variable::VarReference;
-    use crate::ast::Expr;
+    use crate::ast::value::TemplateString;
     use crate::err::{ParseError, ParseErrorKind};
-    use crate::parse;
-    use crate::parser::{ParseResult, Parser};
-    use context::source::Source;
->>>>>>> 3e647bd8
-    use pretty_assertions::assert_eq;
 
     #[test]
     fn simple_ref() {
-<<<<<<< HEAD
-        let tokens = lex("$VARIABLE");
-        let ast = parse(tokens).expect("failed to parse");
-        assert_eq!(
-            ast,
-            vec![Expr::VarReference(VarReference { name: "VARIABLE" })]
-        )
-=======
         let source = Source::unknown("$VARIABLE");
         let ast = Parser::new(source).substitution().expect("failed to parse");
         assert_eq!(ast, Expr::VarReference(VarReference { name: "VARIABLE" }));
->>>>>>> 3e647bd8
     }
 
     #[test]
     fn dollar_is_literal() {
-<<<<<<< HEAD
-        let tokens = lex("$");
-        let ast = parse(tokens).expect("failed to parse");
-=======
         let source = Source::unknown("$");
         let ast = parse(source).expect("failed to parse");
->>>>>>> 3e647bd8
         assert_eq!(ast, vec![Expr::Literal("$".into())])
     }
 
@@ -131,19 +97,12 @@
         let ast = parse(source).expect("failed to parse");
         assert_eq!(
             ast,
-<<<<<<< HEAD
             vec![Expr::TemplateString(TemplateString {
                 parts: vec![
                     Expr::VarReference(VarReference { name: "VAR" }),
                     Expr::Literal("IABLE".into()),
                 ]
             })]
-=======
-            vec![Expr::TemplateString(vec![
-                Expr::VarReference(VarReference { name: "VAR" }),
-                Expr::Literal("IABLE".into())
-            ])]
->>>>>>> 3e647bd8
         )
     }
 
@@ -168,7 +127,6 @@
         let ast = parse(source).expect("failed to parse");
         assert_eq!(
             ast,
-<<<<<<< HEAD
             vec![Expr::TemplateString(TemplateString {
                 parts: vec![
                     Expr::VarReference(VarReference { name: "VAR" }),
@@ -177,14 +135,6 @@
                     Expr::VarReference(VarReference { name: "VERY_LONG" }),
                 ]
             })]
-=======
-            vec![Expr::TemplateString(vec![
-                Expr::VarReference(VarReference { name: "VAR" }),
-                Expr::Literal("IABLE".into()),
-                Expr::VarReference(VarReference { name: "LONG" }),
-                Expr::VarReference(VarReference { name: "VERY_LONG" }),
-            ])]
->>>>>>> 3e647bd8
         )
     }
 }