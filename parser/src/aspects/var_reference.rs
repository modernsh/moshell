--- conflicted
+++ resolved
@@ -1,10 +1,11 @@
+use context::source::try_join_str;
 use lexer::token::TokenType::*;
 
+use crate::ast::variable::VarReference;
 use crate::ast::Expr;
-use crate::ast::variable::VarReference;
-use crate::moves::{like, MoveOperations, of_type, repeat};
+use crate::err::ParseErrorKind;
+use crate::moves::{like, of_type, repeat, MoveOperations};
 use crate::parser::{ParseResult, Parser};
-use crate::source::try_join_str;
 
 pub trait VarReferenceAspect<'a> {
     /// Parses a variable reference.
@@ -14,37 +15,34 @@
 impl<'a> VarReferenceAspect<'a> for Parser<'a> {
     /// Parses a variable reference.
     fn var_reference(&mut self) -> ParseResult<Expr<'a>> {
-        let has_bracket = self
+        let start_bracket = self.cursor.advance(of_type(CurlyLeftBracket));
+
+        let tokens = self
             .cursor
-            .advance(of_type(CurlyLeftBracket))
-            .is_some();
-<<<<<<< HEAD
-        let name = self
-            .cursor
-            .force(of_type(TokenType::Identifier), "Expected variable name.")?
-            .value;
-=======
-
-        let tokens = self.cursor.select(
-            of_type(Dollar) //only allow one occurrence of $
-                .or(repeat(like(|t| t != Dollar && t.is_valid_var_ref_name())))
-        ).leak();
-
+            .select(
+                of_type(Dollar) //only allow one occurrence of $
+                    .or(repeat(like(|t| t != Dollar && t.is_valid_var_ref_name()))),
+            )
+            .leak();
 
         if tokens.len() == 0 {
-            return self.expected("variable reference with empty name")
+            return self.expected(
+                "variable reference with empty name",
+                ParseErrorKind::Unexpected,
+            );
         }
 
         let first = tokens[0].value;
-        let name = tokens.into_iter()
+        let name = tokens
+            .into_iter()
             .skip(1)
             .fold(first, |acc, t| try_join_str(acc, t.value).unwrap());
 
->>>>>>> e054130d
-        if has_bracket {
-            self.cursor.force(
+        if let Some(bracket) = start_bracket {
+            self.cursor.force_with(
                 of_type(CurlyRightBracket),
                 "Expected closing curly bracket.",
+                ParseErrorKind::Unpaired(self.cursor.relative_pos(&bracket)),
             )?;
         }
         Ok(Expr::VarReference(VarReference { name }))
@@ -53,136 +51,85 @@
 
 #[cfg(test)]
 mod tests {
-<<<<<<< HEAD
     use crate::aspects::substitution::SubstitutionAspect;
     use crate::ast::variable::VarReference;
     use crate::ast::Expr;
-    use crate::parser::Parser;
+    use crate::err::{ParseError, ParseErrorKind};
+    use crate::parse;
+    use crate::parser::{ParseResult, Parser};
     use context::source::Source;
-=======
-    use lexer::lexer::lex;
-
-    use crate::ast::variable::VarReference;
-    use crate::ast::Expr;
->>>>>>> e054130d
     use pretty_assertions::assert_eq;
-    use crate::parse;
-    use crate::parser::ParseError;
 
     #[test]
     fn simple_ref() {
-<<<<<<< HEAD
         let source = Source::unknown("$VARIABLE");
         let ast = Parser::new(source).substitution().expect("failed to parse");
-        assert_eq!(ast, Expr::VarReference(VarReference { name: "VARIABLE" }))
-=======
-        let tokens = lex("$VARIABLE");
-        let ast = parse(tokens).expect("failed to parse");
+        assert_eq!(ast, Expr::VarReference(VarReference { name: "VARIABLE" }));
+    }
+
+    #[test]
+    fn dollar_is_literal() {
+        let source = Source::unknown("$");
+        let ast = parse(source).expect("failed to parse");
+        assert_eq!(ast, vec![Expr::Literal("$".into())])
+    }
+
+    #[test]
+    fn special_refs() {
+        let source = Source::unknown("$@;$^;$!;$!!;$$");
+        let ast = parse(source).expect("failed to parse");
         assert_eq!(
             ast,
             vec![
-                Expr::VarReference(VarReference {
-                    name: "VARIABLE"
-                })
+                Expr::VarReference(VarReference { name: "@" }),
+                Expr::VarReference(VarReference { name: "^" }),
+                Expr::VarReference(VarReference { name: "!" }),
+                Expr::VarReference(VarReference { name: "!!" }),
+                Expr::VarReference(VarReference { name: "$" }),
             ]
         )
     }
 
     #[test]
-    fn dollar_is_literal() {
-        let tokens = lex("$");
-        let ast = parse(tokens).expect("failed to parse");
+    fn wrapped_ref() {
+        let source = Source::unknown("${VAR}IABLE");
+        let ast = parse(source).expect("failed to parse");
         assert_eq!(
             ast,
-            vec![
-                Expr::Literal("$".into())
-            ]
-        )
-    }
-
-    #[test]
-    fn special_refs() {
-        let tokens = lex("$@;$^;$!;$!!;$$");
-        let ast = parse(tokens).expect("failed to parse");
-        assert_eq!(
-            ast,
-            vec![
-                Expr::VarReference(VarReference {
-                    name: "@"
-                }),
-                Expr::VarReference(VarReference {
-                    name: "^"
-                }),
-                Expr::VarReference(VarReference {
-                    name: "!"
-                }),
-                Expr::VarReference(VarReference {
-                    name: "!!"
-                }),
-                Expr::VarReference(VarReference {
-                    name: "$"
-                }),
-            ]
-        )
->>>>>>> e054130d
-    }
-
-    #[test]
-    fn wrapped_ref() {
-<<<<<<< HEAD
-        let source = Source::unknown("${VAR}IABLE");
-        let ast = Parser::new(source).substitution().expect("failed to parse");
-        assert_eq!(ast, Expr::VarReference(VarReference { name: "VAR" }))
-=======
-        let tokens = lex("${VAR}IABLE");
-        let ast = parse(tokens).expect("failed to parse");
-        assert_eq!(
-            ast,
-            vec![
-                Expr::TemplateString(vec![
-                    Expr::VarReference(VarReference {
-                        name: "VAR"
-                    }),
-                    Expr::Literal("IABLE".into())
-                ])
-            ]
+            vec![Expr::TemplateString(vec![
+                Expr::VarReference(VarReference { name: "VAR" }),
+                Expr::Literal("IABLE".into())
+            ])]
         )
     }
 
     #[test]
     fn test_ref_in_ref() {
-        let tokens = lex("${V${A}R}");
-        let ast = parse(tokens);
+        let content = "${V${A}R}";
+        let source = Source::unknown(content);
+        let result: ParseResult<_> = parse(source).into();
         assert_eq!(
-            ast,
+            result,
             Err(ParseError {
-                message: "Expected closing curly bracket.".to_string()
+                message: "Expected closing curly bracket.".to_string(),
+                position: 4..5,
+                kind: ParseErrorKind::Unpaired(content.find('{').map(|p| p..p + 1).unwrap()),
             })
         )
->>>>>>> e054130d
     }
 
     #[test]
     fn test_multiple_wrapped_ref() {
-        let tokens = lex("${VAR}IABLE${LONG}${VERY_LONG}");
-        let ast = parse(tokens).expect("failed to parse");
+        let source = Source::unknown("${VAR}IABLE${LONG}${VERY_LONG}");
+        let ast = parse(source).expect("failed to parse");
         assert_eq!(
             ast,
-            vec![
-                Expr::TemplateString(vec![
-                    Expr::VarReference(VarReference {
-                        name: "VAR"
-                    }),
-                    Expr::Literal("IABLE".into()),
-                    Expr::VarReference(VarReference {
-                        name: "LONG"
-                    }),
-                    Expr::VarReference(VarReference {
-                        name: "VERY_LONG"
-                    }),
-                ])
-            ]
+            vec![Expr::TemplateString(vec![
+                Expr::VarReference(VarReference { name: "VAR" }),
+                Expr::Literal("IABLE".into()),
+                Expr::VarReference(VarReference { name: "LONG" }),
+                Expr::VarReference(VarReference { name: "VERY_LONG" }),
+            ])]
         )
     }
-
 }