<<<<<<< HEAD
use lexer::token::TokenType;

use crate::ast::callable::{Call, Pipeline, Redir, RedirFd, RedirOp};
use crate::ast::Expr;
use crate::moves::{next, of_type, of_types, space, MoveOperations};
=======
use crate::ast::callable::Call;
use crate::ast::Expr;
use crate::moves::{eox, spaces, MoveOperations};
>>>>>>> 764b85da
use crate::parser::{ParseResult, Parser};

///A parse aspect for command and function calls
pub trait CallParser<'a> {
    ///Attempts to parse next call expression
    fn call(&mut self) -> ParseResult<Expr<'a>>;
    fn pipeline(&mut self, first_call: Call<'a>) -> ParseResult<Expr<'a>>;
    fn redirection(&mut self) -> ParseResult<Redir<'a>>;
}

impl<'a> CallParser<'a> for Parser<'a> {
    fn call(&mut self) -> ParseResult<Expr<'a>> {
<<<<<<< HEAD
        let mut arguments = vec![self.expression()?];
        let mut redirections = vec![];
        while !self.cursor.is_at_end() {
            self.cursor.advance(space());
            match self.cursor.peek().token_type {
                TokenType::Ampersand | TokenType::Less | TokenType::Greater => {
                    redirections.push(self.redirection()?);
                }
                TokenType::Pipe => {
                    return self.pipeline(Call {
                        arguments,
                        redirections,
                    });
                }
                _ if self
                    .cursor
                    .lookahead(next().then(of_types(&[TokenType::Less, TokenType::Greater])))
                    .is_some() =>
                {
                    redirections.push(self.redirection()?)
                }
                _ => arguments.push(self.expression()?),
            };
        }

        Ok(Expr::Call(Call {
            arguments,
            redirections,
        }))
    }

    fn pipeline(&mut self, first_call: Call<'a>) -> ParseResult<Expr<'a>> {
        let mut commands = vec![first_call];
        while self
            .cursor
            .advance(space().then(of_type(TokenType::Pipe)))
            .is_some()
        {
            match self.call()? {
                Expr::Call(call) => commands.push(call),
                Expr::Pipeline(pipeline) => commands.extend(pipeline.commands),
                _ => Err(self.mk_parse_error("Expected a command."))?,
            }
        }
        Ok(Expr::Pipeline(Pipeline {
            commands,
            negation: false,
        }))
    }

    fn redirection(&mut self) -> ParseResult<Redir<'a>> {
        self.cursor.advance(space());
        let mut token = self.cursor.next()?;
        let fd = match token.token_type {
            TokenType::Ampersand => {
                token = self.cursor.next()?;
                RedirFd::Wildcard
            }
            TokenType::IntLiteral => {
                let redir = RedirFd::Fd(
                    token
                        .value
                        .parse()
                        .map_err(|_| self.mk_parse_error("Invalid file descriptor."))?,
                );
                token = self.cursor.next()?;
                redir
            }
            _ => RedirFd::Default,
        };
        let mut operator = match token.token_type {
            TokenType::Less => {
                if self
                    .cursor
                    .advance(of_type(TokenType::Less).and_then(of_type(TokenType::Less)))
                    .is_some()
                {
                    RedirOp::String
                } else {
                    RedirOp::Read
                }
            }
            TokenType::Greater => match self.cursor.advance(of_type(TokenType::Greater)) {
                None => RedirOp::Write,
                Some(_) => RedirOp::Append,
            },
            _ => Err(self.mk_parse_error("Expected redirection operator."))?,
        };
        if self.cursor.advance(of_type(TokenType::Ampersand)).is_some() {
            operator = match operator {
                RedirOp::Read => RedirOp::FdIn,
                RedirOp::Write => RedirOp::FdOut,
                _ => Err(self.mk_parse_error("Invalid redirection operator."))?,
            };
=======
        let mut args = vec![self.expression()?];
        //End Of Expression \!(; + \n)
        while !self.cursor.is_at_end() && self.cursor.advance(spaces().then(eox())).is_none() {
            args.push(self.expression()?);
>>>>>>> 764b85da
        }
        let operand = self.expression()?;
        Ok(Redir {
            fd,
            operator,
            operand,
        })
    }
}

#[cfg(test)]
mod tests {
    use crate::aspects::call_parser::CallParser;
    use crate::ast::callable::{Call, Redir, RedirFd, RedirOp};
    use crate::ast::literal::Literal;
    use crate::ast::Expr;
    use crate::parser::Parser;
    use lexer::token::{Token, TokenType};

    #[test]
    fn redirection() {
        let tokens = vec![
            Token::new(TokenType::Identifier, "ls"),
            Token::new(TokenType::Greater, ">"),
            Token::new(TokenType::Identifier, "/tmp/out"),
        ];
        let parsed = Parser::new(tokens).call().expect("Failed to parse");
        assert_eq!(
            parsed,
            Expr::Call(Call {
                arguments: vec![Expr::Literal(Literal {
                    token: Token::new(TokenType::Identifier, "ls"),
                    parsed: "ls".into(),
                })],
                redirections: vec![Redir {
                    fd: RedirFd::Default,
                    operator: RedirOp::Write,
                    operand: Expr::Literal(Literal {
                        token: Token::new(TokenType::Identifier, "/tmp/out"),
                        parsed: "/tmp/out".into(),
                    }),
                }],
            })
        );
    }

    #[test]
    fn dupe_fd() {
        let tokens = vec![
            Token::new(TokenType::Identifier, "ls"),
            Token::new(TokenType::Greater, ">"),
            Token::new(TokenType::Ampersand, "&"),
            Token::new(TokenType::IntLiteral, "2"),
        ];
        let parsed = Parser::new(tokens).call().expect("Failed to parse");
        assert_eq!(
            parsed,
            Expr::Call(Call {
                arguments: vec![Expr::Literal(Literal {
                    token: Token::new(TokenType::Identifier, "ls"),
                    parsed: "ls".into(),
                })],
                redirections: vec![Redir {
                    fd: RedirFd::Default,
                    operator: RedirOp::FdOut,
                    operand: Expr::Literal(Literal {
                        token: Token::new(TokenType::IntLiteral, "2"),
                        parsed: 2.into(),
                    }),
                }],
            })
        );
    }
}

#[cfg(test)]
mod tests {
    use lexer::lexer::lex;
    use lexer::token::{Token, TokenType};

    use crate::ast::callable::Call;
    use crate::ast::literal::{Literal, LiteralValue};
    use crate::ast::Expr;

    use crate::parse;
    use pretty_assertions::assert_eq;

    #[test]
    fn multiple_calls() {
        let tokens = lex("grep -E regex; echo test");
        let parsed = parse(tokens).expect("parsing error");
        assert_eq!(
            parsed,
            vec![
                Expr::Call(Call {
                    arguments: vec![
                        Expr::Literal(Literal {
                            token: Token::new(TokenType::Identifier, "grep"),
                            parsed: LiteralValue::String("grep".to_string()),
                        }),
                        Expr::Literal(Literal {
                            token: Token::new(TokenType::Identifier, "E"),
                            parsed: LiteralValue::String("-E".to_string()),
                        }),
                        Expr::Literal(Literal {
                            token: Token::new(TokenType::Identifier, "regex"),
                            parsed: LiteralValue::String("regex".to_string()),
                        }),
                    ],
                }),
                Expr::Call(Call {
                    arguments: vec![
                        Expr::Literal(Literal {
                            token: Token::new(TokenType::Identifier, "echo"),
                            parsed: LiteralValue::String("echo".to_string()),
                        }),
                        Expr::Literal(Literal {
                            token: Token::new(TokenType::Identifier, "test"),
                            parsed: LiteralValue::String("test".to_string()),
                        }),
                    ],
                }),
            ]
        )
    }

    #[test]
    fn escaped_call() {
        let tokens = lex("grep -E regex \\; echo test");
        let parsed = parse(tokens).expect("parsing error");
        assert_eq!(
            parsed,
            vec![Expr::Call(Call {
                arguments: vec![
                    Expr::Literal(Literal {
                        token: Token::new(TokenType::Identifier, "grep"),
                        parsed: LiteralValue::String("grep".to_string()),
                    }),
                    Expr::Literal(Literal {
                        token: Token::new(TokenType::Identifier, "E"),
                        parsed: LiteralValue::String("-E".to_string()),
                    }),
                    Expr::Literal(Literal {
                        token: Token::new(TokenType::Identifier, "regex"),
                        parsed: LiteralValue::String("regex".to_string()),
                    }),
                    Expr::Literal(Literal {
                        token: Token::new(TokenType::BackSlash, "\\"),
                        parsed: LiteralValue::String(";".to_string()),
                    }),
                    Expr::Literal(Literal {
                        token: Token::new(TokenType::Identifier, "echo"),
                        parsed: LiteralValue::String("echo".to_string()),
                    }),
                    Expr::Literal(Literal {
                        token: Token::new(TokenType::Identifier, "test"),
                        parsed: LiteralValue::String("test".to_string()),
                    }),
                ],
            }),]
        )
    }
}<|MERGE_RESOLUTION|>--- conflicted
+++ resolved
@@ -1,15 +1,8 @@
-<<<<<<< HEAD
-use lexer::token::TokenType;
-
 use crate::ast::callable::{Call, Pipeline, Redir, RedirFd, RedirOp};
 use crate::ast::Expr;
-use crate::moves::{next, of_type, of_types, space, MoveOperations};
-=======
-use crate::ast::callable::Call;
-use crate::ast::Expr;
-use crate::moves::{eox, spaces, MoveOperations};
->>>>>>> 764b85da
+use crate::moves::{eox, next, of_type, of_types, space, spaces, MoveOperations};
 use crate::parser::{ParseResult, Parser};
+use lexer::token::TokenType;
 
 ///A parse aspect for command and function calls
 pub trait CallParser<'a> {
@@ -21,10 +14,10 @@
 
 impl<'a> CallParser<'a> for Parser<'a> {
     fn call(&mut self) -> ParseResult<Expr<'a>> {
-<<<<<<< HEAD
         let mut arguments = vec![self.expression()?];
         let mut redirections = vec![];
-        while !self.cursor.is_at_end() {
+        //End Of Expression \!(; + \n)
+        while !self.cursor.is_at_end() && self.cursor.advance(spaces().then(eox())).is_none() {
             self.cursor.advance(space());
             match self.cursor.peek().token_type {
                 TokenType::Ampersand | TokenType::Less | TokenType::Greater => {
@@ -116,12 +109,6 @@
                 RedirOp::Write => RedirOp::FdOut,
                 _ => Err(self.mk_parse_error("Invalid redirection operator."))?,
             };
-=======
-        let mut args = vec![self.expression()?];
-        //End Of Expression \!(; + \n)
-        while !self.cursor.is_at_end() && self.cursor.advance(spaces().then(eox())).is_none() {
-            args.push(self.expression()?);
->>>>>>> 764b85da
         }
         let operand = self.expression()?;
         Ok(Redir {
@@ -136,9 +123,11 @@
 mod tests {
     use crate::aspects::call_parser::CallParser;
     use crate::ast::callable::{Call, Redir, RedirFd, RedirOp};
-    use crate::ast::literal::Literal;
+    use crate::ast::literal::{Literal, LiteralValue};
     use crate::ast::Expr;
+    use crate::parse;
     use crate::parser::Parser;
+    use lexer::lexer::lex;
     use lexer::token::{Token, TokenType};
 
     #[test]
@@ -195,19 +184,6 @@
             })
         );
     }
-}
-
-#[cfg(test)]
-mod tests {
-    use lexer::lexer::lex;
-    use lexer::token::{Token, TokenType};
-
-    use crate::ast::callable::Call;
-    use crate::ast::literal::{Literal, LiteralValue};
-    use crate::ast::Expr;
-
-    use crate::parse;
-    use pretty_assertions::assert_eq;
 
     #[test]
     fn multiple_calls() {
@@ -231,6 +207,7 @@
                             parsed: LiteralValue::String("regex".to_string()),
                         }),
                     ],
+                    redirections: vec![],
                 }),
                 Expr::Call(Call {
                     arguments: vec![
@@ -243,6 +220,7 @@
                             parsed: LiteralValue::String("test".to_string()),
                         }),
                     ],
+                    redirections: vec![],
                 }),
             ]
         )
@@ -281,6 +259,7 @@
                         parsed: LiteralValue::String("test".to_string()),
                     }),
                 ],
+                redirections: vec![],
             }),]
         )
     }
