--- conflicted
+++ resolved
@@ -1,13 +1,8 @@
 use lexer::token::TokenType;
 
-<<<<<<< HEAD
-use crate::aspects::base_parser::BaseParser;
 use crate::ast::callable::{Call, Pipeline, Redir, RedirFd, RedirOp};
-=======
-use crate::ast::callable::Call;
->>>>>>> 00333e37
 use crate::ast::Expr;
-use crate::moves::of_type;
+use crate::moves::{of_type, space, MoveOperations};
 use crate::parser::{ParseResult, Parser};
 
 pub trait CallParser<'a> {
@@ -18,11 +13,11 @@
 
 impl<'a> CallParser<'a> for Parser<'a> {
     fn call(&mut self) -> ParseResult<Expr<'a>> {
-<<<<<<< HEAD
         let mut arguments = vec![self.expression()?];
         let mut redirections = vec![];
-        while !self.is_at_end() {
-            match self.peek_token().token_type {
+        while !self.cursor.is_at_end() {
+            self.cursor.advance(space());
+            match self.cursor.peek().token_type {
                 TokenType::Ampersand | TokenType::Less | TokenType::Greater => {
                     redirections.push(self.redirection()?);
                 }
@@ -34,12 +29,6 @@
                 }
                 _ => arguments.push(self.expression()?),
             };
-=======
-        let mut args = vec![self.expression()?];
-        while !self.cursor.is_at_end() && self.cursor.advance(of_type(TokenType::NewLine)).is_none()
-        {
-            args.push(self.expression()?);
->>>>>>> 00333e37
         }
 
         Ok(Expr::Call(Call {
@@ -50,7 +39,11 @@
 
     fn pipeline(&mut self, first_call: Call<'a>) -> ParseResult<Expr<'a>> {
         let mut commands = vec![first_call];
-        while self.meet_token(TokenType::Pipe) {
+        while self
+            .cursor
+            .advance(space().then(of_type(TokenType::Pipe)))
+            .is_some()
+        {
             match self.call()? {
                 Expr::Call(call) => commands.push(call),
                 Expr::Pipeline(pipeline) => commands.extend(pipeline.commands),
@@ -64,14 +57,15 @@
     }
 
     fn redirection(&mut self) -> ParseResult<Redir<'a>> {
-        let mut token = self.next_token()?;
+        self.cursor.advance(space());
+        let mut token = self.cursor.next()?;
         let fd = match token.token_type {
             TokenType::Ampersand => {
-                token = self.next_token_space_aware()?;
+                token = self.cursor.next()?;
                 RedirFd::Wildcard
             }
             TokenType::IntLiteral => {
-                token = self.next_token_space_aware()?;
+                token = self.cursor.next()?;
                 RedirFd::Fd(
                     token
                         .value
@@ -83,13 +77,13 @@
         };
         let mut operator = match token.token_type {
             TokenType::Less => RedirOp::Read,
-            TokenType::Greater => match self.match_token_space_aware(TokenType::Greater) {
+            TokenType::Greater => match self.cursor.advance(of_type(TokenType::Greater)) {
                 None => RedirOp::Write,
                 Some(_) => RedirOp::Append,
             },
             _ => Err(self.mk_parse_error("Expected redirection operator."))?,
         };
-        if self.meet_token(TokenType::Ampersand) {
+        if self.cursor.advance(of_type(TokenType::Ampersand)).is_some() {
             operator = match operator {
                 RedirOp::Read => RedirOp::FdIn,
                 RedirOp::Write => RedirOp::FdOut,
