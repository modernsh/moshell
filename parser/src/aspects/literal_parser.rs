use std::num::IntErrorKind;

use lexer::token::TokenType;

<<<<<<< HEAD
use crate::ast::*;
=======
use crate::aspects::base_parser::BaseParser;
use crate::aspects::var_reference_parser::VarReferenceParser;
>>>>>>> 8f3d3db7
use crate::ast::literal::{Literal, LiteralValue};
use crate::ast::*;
use crate::parser::{ParseResult, Parser};

pub(crate) trait LiteralParser<'a> {
    fn literal(&mut self) -> ParseResult<Expr<'a>>;
    fn string_literal(&mut self) -> ParseResult<Expr<'a>>;
    fn templated_string_literal(&mut self) -> ParseResult<Expr<'a>>;
    fn argument(&mut self) -> ParseResult<Expr<'a>>;
    fn parse_literal(&mut self) -> ParseResult<LiteralValue>;
}

impl<'a> LiteralParser<'a> for Parser<'a> {
    fn literal(&mut self) -> ParseResult<Expr<'a>> {
        Ok(Expr::Literal(Literal {
            token: self.cursor().peek_token(),
            parsed: self.parse_literal()?,
        }))
    }

    fn string_literal(&mut self) -> ParseResult<Expr<'a>> {
        let cursor = self.cursor();
        let token = cursor.next_token()?;
        let mut value = String::new();
        loop {
            if cursor.is_at_end() {
                return Err(cursor.mk_parse_error("Unterminated string literal."));
            }
<<<<<<< HEAD
            if cursor.meet_token(TokenType::Quote) {
                break;
            }
            value.push_str(cursor.next_token()?.value);
=======
            let token = self.next_token_space_aware()?;
            if token.token_type == TokenType::Quote {
                break;
            }
            value.push_str(token.value);
>>>>>>> 8f3d3db7
        }
        Ok(Expr::Literal(Literal {
            token,
            parsed: LiteralValue::String(value),
        }))
    }

    fn templated_string_literal(&mut self) -> ParseResult<Expr<'a>> {
        self.next_token()?;
        let mut current_start = self.peek_token_space_aware();
        let mut literal_value = String::new();
        let mut parts = Vec::new();
        loop {
            if self.is_at_end() {
                return Err(self.mk_parse_error("Unterminated string literal."));
            }
            match self.peek_token_space_aware().token_type {
                TokenType::DoubleQuote => {
                    self.next_token()?;
                    break;
                }
                TokenType::Dollar => {
                    if !literal_value.is_empty() {
                        parts.push(Expr::Literal(Literal {
                            token: current_start,
                            parsed: LiteralValue::String(literal_value.clone()),
                        }));
                        literal_value.clear();
                    }
                    let var_ref = self.var_reference()?;
                    parts.push(var_ref);
                    current_start = self.peek_token_space_aware();
                }
                _ => literal_value.push_str(self.next_token_space_aware()?.value),
            };
        }
        if !literal_value.is_empty() {
            parts.push(Expr::Literal(Literal {
                token: current_start,
                parsed: LiteralValue::String(literal_value),
            }));
        }
        Ok(Expr::TemplateString(parts))
    }

    /// Parses a single argument.
    ///
    /// An argument is usually a single identifier, but can also be
    /// composed of multiple tokens if not separated with a space.
    fn argument(&mut self) -> ParseResult<Expr<'a>> {
        let mut current_start = self.peek_token();
        let mut parts = Vec::new();
        let mut builder = String::new();
        match current_start.token_type {
            TokenType::Dollar => parts.push(self.var_reference()?),
            _ => builder.push_str(self.next_token()?.value),
        }
        loop {
            if self.is_at_end() {
                break;
            }
            match self.peek_token_space_aware().token_type {
                TokenType::Space => {
                    self.next_token_space_aware()?;
                    break;
                }
                TokenType::Dollar => {
                    if !builder.is_empty() {
                        parts.push(Expr::Literal(Literal {
                            token: current_start.clone(),
                            parsed: LiteralValue::String(builder.clone()),
                        }));
                        builder.clear();
                    }
                    parts.push(self.var_reference()?);
                }
                _ => {
                    if !builder.is_empty() {
                        current_start = self.peek_token_space_aware();
                    }
                    builder.push_str(self.next_token_space_aware()?.value)
                }
            }
        }
        if !builder.is_empty() {
            parts.push(Expr::Literal(Literal {
                token: current_start,
                parsed: LiteralValue::String(builder),
            }));
        }
        if parts.len() == 1 {
            return Ok(parts.pop().unwrap());
        }
        Ok(Expr::TemplateString(parts))
    }

    fn parse_literal(&mut self) -> ParseResult<LiteralValue> {
        let cursor = self.cursor();

        let token = cursor.next_token()?;
        match token.token_type {
            TokenType::IntLiteral => Ok(LiteralValue::Int(token.value.parse::<i64>().map_err(
                |e| match e.kind() {
                    IntErrorKind::PosOverflow | IntErrorKind::NegOverflow => {
                        self.cursor().mk_parse_error("Integer constant is too large.")
                    }
                    _ => self.cursor().mk_parse_error(e.to_string()),
                },
            )?)),
            TokenType::FloatLiteral => Ok(LiteralValue::Float(
                token
                    .value
                    .parse::<f64>()
                    .map_err(|e| cursor.mk_parse_error(e.to_string()))?,
            )),
            _ => Err(cursor.mk_parse_error("Expected a literal.")),
        }
    }
}

#[cfg(test)]
mod tests {
    use lexer::token::Token;

    use crate::parse;
    use crate::parser::ParseError;

    use super::*;

    #[test]
    fn int_overflow() {
        let tokens = vec![Token::new(
            TokenType::IntLiteral,
            "123456789012345678901234567890",
        )];
        let parsed = parse(tokens);
        assert_eq!(
            parsed,
            Err(ParseError {
                message: "Integer constant is too large.".to_string(),
            })
        );
    }

    #[test]
    fn string_literal() {
        let tokens = vec![
            Token::new(TokenType::Quote, "'"),
            Token::new(TokenType::Identifier, "hello"),
            Token::new(TokenType::Space, " "),
            Token::new(TokenType::Identifier, "world"),
            Token::new(TokenType::Not, "!"),
            Token::new(TokenType::Quote, "'"),
        ];
        let parsed = Parser::new(tokens).expression().expect("Failed to parse.");
        assert_eq!(
            parsed,
            Expr::Literal(Literal {
                token: Token::new(TokenType::Quote, "'"),
                parsed: LiteralValue::String("hello world!".to_string()),
            })
        );
    }

    #[test]
    fn missing_quote() {
        let tokens = vec![Token::new(TokenType::Quote, "'")];
        let parsed = parse(tokens);
        assert_eq!(
            parsed,
            Err(ParseError {
                message: "Unterminated string literal.".to_string(),
            })
        );
    }
}<|MERGE_RESOLUTION|>--- conflicted
+++ resolved
@@ -2,12 +2,8 @@
 
 use lexer::token::TokenType;
 
-<<<<<<< HEAD
-use crate::ast::*;
-=======
 use crate::aspects::base_parser::BaseParser;
 use crate::aspects::var_reference_parser::VarReferenceParser;
->>>>>>> 8f3d3db7
 use crate::ast::literal::{Literal, LiteralValue};
 use crate::ast::*;
 use crate::parser::{ParseResult, Parser};
@@ -23,7 +19,7 @@
 impl<'a> LiteralParser<'a> for Parser<'a> {
     fn literal(&mut self) -> ParseResult<Expr<'a>> {
         Ok(Expr::Literal(Literal {
-            token: self.cursor().peek_token(),
+            token: self.cursor().peek_token().clone(),
             parsed: self.parse_literal()?,
         }))
     }
@@ -34,23 +30,17 @@
         let mut value = String::new();
         loop {
             if cursor.is_at_end() {
-                return Err(cursor.mk_parse_error("Unterminated string literal."));
-            }
-<<<<<<< HEAD
-            if cursor.meet_token(TokenType::Quote) {
-                break;
-            }
-            value.push_str(cursor.next_token()?.value);
-=======
+                return cursor.expected("Unterminated string literal.");
+            }
+
             let token = self.next_token_space_aware()?;
             if token.token_type == TokenType::Quote {
                 break;
             }
             value.push_str(token.value);
->>>>>>> 8f3d3db7
         }
         Ok(Expr::Literal(Literal {
-            token,
+            token: token.clone(),
             parsed: LiteralValue::String(value),
         }))
     }
@@ -152,18 +142,18 @@
             TokenType::IntLiteral => Ok(LiteralValue::Int(token.value.parse::<i64>().map_err(
                 |e| match e.kind() {
                     IntErrorKind::PosOverflow | IntErrorKind::NegOverflow => {
-                        self.cursor().mk_parse_error("Integer constant is too large.")
-                    }
-                    _ => self.cursor().mk_parse_error(e.to_string()),
+                        self.cursor().expected("Integer constant is too large.")
+                    }
+                    _ => self.cursor().expected(&e.to_string()),
                 },
             )?)),
             TokenType::FloatLiteral => Ok(LiteralValue::Float(
                 token
                     .value
                     .parse::<f64>()
-                    .map_err(|e| cursor.mk_parse_error(e.to_string()))?,
+                    .map_err(|e| cursor.expected(&e.to_string()))?,
             )),
-            _ => Err(cursor.mk_parse_error("Expected a literal.")),
+            _ => cursor.expected("Expected a literal."),
         }
     }
 }
