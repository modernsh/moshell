use std::num::IntErrorKind;

use lexer::token::TokenType;

use crate::aspects::var_reference_parser::VarReferenceParser;
use crate::ast::literal::{Literal, LiteralValue};
use crate::ast::*;
use crate::moves::{next, of_type};
use crate::parser::{ParseResult, Parser};

pub(crate) trait LiteralParser<'a> {
    fn literal(&mut self) -> ParseResult<Expr<'a>>;
    fn string_literal(&mut self) -> ParseResult<Expr<'a>>;
    fn templated_string_literal(&mut self) -> ParseResult<Expr<'a>>;
    fn argument(&mut self) -> ParseResult<Expr<'a>>;
    fn parse_literal(&mut self) -> ParseResult<LiteralValue>;
}

impl<'a> LiteralParser<'a> for Parser<'a> {
    fn literal(&mut self) -> ParseResult<Expr<'a>> {
        Ok(Expr::Literal(Literal {
            token: self.cursor.peek().clone(),
            parsed: self.parse_literal()?,
        }))
    }

    fn string_literal(&mut self) -> ParseResult<Expr<'a>> {
        let token = self
            .cursor
            .force(of_type(TokenType::Quote), "Expected quote.")?;
        let mut value = String::new();
        loop {
            match self.cursor.next_opt() {
                None => {
                    return self.expected("Unterminated string literal.");
                }
                Some(token) => {
                    if token.token_type == TokenType::Quote {
                        break;
                    }
                    value.push_str(token.value);
                }
            };
        }
        Ok(Expr::Literal(Literal {
            token,
            parsed: LiteralValue::String(value),
        }))
    }

    fn templated_string_literal(&mut self) -> ParseResult<Expr<'a>> {
        self.cursor
            .force(of_type(TokenType::DoubleQuote), "Expected quote.")?;
        let mut current_start = self.cursor.peek();
        let mut literal_value = String::new();
        let mut parts = Vec::new();
        loop {
            if self.cursor.is_at_end() {
                return self.expected("Unterminated string literal.");
            }
            match self.cursor.peek().token_type {
                TokenType::DoubleQuote => {
                    self.cursor.advance(next());
                    break;
                }
                TokenType::Dollar => {
                    if !literal_value.is_empty() {
                        parts.push(Expr::Literal(Literal {
                            token: current_start,
                            parsed: LiteralValue::String(literal_value.clone()),
                        }));
                        literal_value.clear();
                    }
                    let var_ref = self.var_reference()?;
                    parts.push(var_ref);
                    current_start = self.cursor.peek();
                }
                _ => literal_value.push_str(self.cursor.next()?.value),
            };
        }
        if !literal_value.is_empty() {
            parts.push(Expr::Literal(Literal {
                token: current_start,
                parsed: LiteralValue::String(literal_value),
            }));
        }
        Ok(Expr::TemplateString(parts))
    }

    /// Parses a single argument.
    ///
    /// An argument is usually a single identifier, but can also be
    /// composed of multiple tokens if not separated with a space.
    fn argument(&mut self) -> ParseResult<Expr<'a>> {
        let mut current_start = self.cursor.peek();
        let mut parts = Vec::new();
        let mut builder = String::new();
        match current_start.token_type {
            TokenType::Dollar => parts.push(self.var_reference()?),
            _ => builder.push_str(self.cursor.next()?.value),
        }
<<<<<<< HEAD
        while !self.is_at_end() {
            let token_type = self.peek_token_space_aware().token_type;
            match token_type {
=======
        loop {
            if self.cursor.is_at_end() {
                break;
            }
            match self.cursor.peek().token_type {
>>>>>>> 00333e37
                TokenType::Space => {
                    self.cursor.advance(next());
                    break;
                }
                TokenType::Dollar => {
                    if !builder.is_empty() {
                        parts.push(Expr::Literal(Literal {
                            token: current_start.clone(),
                            parsed: LiteralValue::String(builder.clone()),
                        }));
                        builder.clear();
                    }
                    parts.push(self.var_reference()?);
                }
                _ if token_type.is_ponctuation() => break,
                _ => {
                    if !builder.is_empty() {
                        current_start = self.cursor.peek();
                    }
                    builder.push_str(self.cursor.next()?.value)
                }
            }
        }
        if !builder.is_empty() {
            parts.push(Expr::Literal(Literal {
                token: current_start,
                parsed: LiteralValue::String(builder),
            }));
        }
        if parts.len() == 1 {
            return Ok(parts.pop().unwrap());
        }
        Ok(Expr::TemplateString(parts))
    }

    fn parse_literal(&mut self) -> ParseResult<LiteralValue> {
        let token = self.cursor.next()?;
        match token.token_type {
            TokenType::IntLiteral => Ok(LiteralValue::Int(token.value.parse::<i64>().map_err(
                |e| {
                    match e.kind() {
                        IntErrorKind::PosOverflow | IntErrorKind::NegOverflow => self
                            .expected::<()>("Integer constant is too large.")
                            .unwrap_err(),
                        _ => self.mk_parse_error(e.to_string()),
                    }
                },
            )?)),
            TokenType::FloatLiteral => Ok(LiteralValue::Float(
                token
                    .value
                    .parse::<f64>()
                    .map_err(|e| self.mk_parse_error(e.to_string()))?,
            )),
            _ => self.expected("Expected a literal."),
        }
    }
}

#[cfg(test)]
mod tests {
    use lexer::lexer::lex;
    use lexer::token::Token;

    use crate::parse;
    use crate::parser::ParseError;

    use super::*;

    #[test]
    fn int_overflow() {
        let tokens = vec![Token::new(
            TokenType::IntLiteral,
            "123456789012345678901234567890",
        )];
        let parsed = parse(tokens);
        assert_eq!(
            parsed,
            Err(ParseError {
                message: "Integer constant is too large.".to_string(),
            })
        );
    }

    #[test]
    fn string_literal() {
        let tokens = lex("'hello $world! $(this is a test) @(of course)'");
        let parsed = Parser::new(tokens).expression().expect("Failed to parse.");
        assert_eq!(
            parsed,
            Expr::Literal(Literal {
                token: Token::new(TokenType::Quote, "'"),
                parsed: LiteralValue::String(
                    "hello $world! $(this is a test) @(of course)".to_string()
                ),
            })
        );
    }

    #[test]
    fn missing_quote() {
        let tokens = vec![Token::new(TokenType::Quote, "'")];
        let parsed = parse(tokens);
        assert_eq!(
            parsed,
            Err(ParseError {
                message: "Unterminated string literal.".to_string(),
            })
        );
    }
}<|MERGE_RESOLUTION|>--- conflicted
+++ resolved
@@ -99,17 +99,9 @@
             TokenType::Dollar => parts.push(self.var_reference()?),
             _ => builder.push_str(self.cursor.next()?.value),
         }
-<<<<<<< HEAD
-        while !self.is_at_end() {
-            let token_type = self.peek_token_space_aware().token_type;
+        while !self.cursor.is_at_end() {
+            let token_type = self.cursor.peek().token_type;
             match token_type {
-=======
-        loop {
-            if self.cursor.is_at_end() {
-                break;
-            }
-            match self.cursor.peek().token_type {
->>>>>>> 00333e37
                 TokenType::Space => {
                     self.cursor.advance(next());
                     break;
