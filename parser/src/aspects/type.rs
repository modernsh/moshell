--- conflicted
+++ resolved
@@ -3,21 +3,14 @@
 use crate::err::ParseErrorKind::{Expected, Unexpected};
 use crate::moves::{any, blanks, not, of_type, spaces, MoveOperations};
 use crate::parser::{ParseResult, Parser};
-<<<<<<< HEAD
-use ast::r#type::{ByName, CallableType, CastedExpr, ParametrizedType, Type};
-use ast::Expr;
-use lexer::token::TokenType::{
-    As, FatArrow, Identifier, NewLine, RoundedLeftBracket, RoundedRightBracket, SquaredLeftBracket,
-    SquaredRightBracket,
-=======
+
 use context::source::{SourceSegment, SourceSegmentHolder};
 use lexer::token::TokenType::{
     FatArrow, Identifier, NewLine, RoundedLeftBracket, RoundedRightBracket, SquaredLeftBracket,
-    SquaredRightBracket, Unit,
->>>>>>> 5861c64b
+    SquaredRightBracket,
 };
 
-use ast::r#type::{ByName, CallableType, CastedExpr, SimpleType, Type};
+use ast::r#type::{ByName, CallableType, CastedExpr, ParametrizedType, Type};
 use ast::Expr;
 use context::display::fmt_comma_separated;
 use lexer::token::TokenType::*;
@@ -55,21 +48,14 @@
             return Ok(tpe);
         }
 
-<<<<<<< HEAD
         if matches!(tpe, Type::Parametrized(..)) {
-            tpe = Type::Callable(CallableType {
-                params: vec![tpe],
-                output: Box::new(self.parse_parametrized_or_unit()?),
-=======
-        if matches!(tpe, Type::Simple(..)) {
-            let output = self.parse_simple_or_unit()?;
+            let output = self.parse_parametrized_or_unit()?;
             let segment =
                 self.cursor.relative_pos_ctx(first_token.clone()).start..output.segment().end;
             tpe = Type::Callable(CallableType {
                 params: vec![tpe],
                 output: Box::new(output),
                 segment,
->>>>>>> 5861c64b
             })
         }
 
@@ -166,14 +152,6 @@
                 .map(Type::Callable);
         }
 
-<<<<<<< HEAD
-=======
-        // there is no input (`()`) and no `=>` after, this is a Unit type
-        if inputs.is_empty() {
-            return Ok(Type::Unit(segment));
-        }
-
->>>>>>> 5861c64b
         //its a type of form `(A)`
         if let Some(ty) = inputs.first() {
             if inputs.len() == 1 {
@@ -206,30 +184,11 @@
     }
 
     fn parse_parametrized_or_unit(&mut self) -> ParseResult<Type<'a>> {
+        self.cursor.advance(spaces());
+        let start = self.cursor.peek();
         let path = self.parse_inclusion_path()?;
         let name_token = self.cursor.advance(spaces().then(any())).unwrap();
-<<<<<<< HEAD
-
-        let ttype = name_token.token_type;
-        if ttype == Identifier {
-            return Ok(Type::Parametrized(ParametrizedType {
-                path,
-                name: name_token.value,
-                params: self.parse_type_parameter_list()?,
-            }));
-        }
-
-        if ttype == NewLine || ttype.is_closing_ponctuation() {
-            return self.expected_with("expected type", name_token, Expected("<type>".to_string()));
-        }
-
-        self.expected_with(
-            &format!("'{}' is not a valid type identifier.", &name_token.value),
-            name_token.value,
-            Unexpected,
-        )
-=======
-        let mut segment = self.cursor.relative_pos(name_token.value);
+        let mut segment = self.cursor.relative_pos_ctx(start..name_token.clone());
 
         return match name_token.token_type {
             Identifier => {
@@ -237,14 +196,13 @@
                 if !params.is_empty() {
                     segment.end = params_segment.end;
                 }
-                Ok(Type::Simple(SimpleType {
+                Ok(Type::Parametrized(ParametrizedType {
+                    path,
                     name: name_token.value,
                     params,
                     segment,
                 }))
             }
-            Unit => Ok(Type::Unit(segment)),
-            Nothing => Ok(Type::Nothing(segment)),
 
             NewLine => self.expected_with(
                 "expected types",
@@ -258,26 +216,12 @@
                 Expected("<types>".to_string()),
             ),
 
-            x => {
-                if x == RoundedLeftBracket {
-                    if let Some(closing_parenthesis) = self
-                        .cursor
-                        .advance(spaces().then(of_type(RoundedRightBracket)))
-                    {
-                        return Ok(Type::Unit(
-                            self.cursor
-                                .relative_pos_ctx(name_token..closing_parenthesis),
-                        ));
-                    }
-                }
-                self.expected_with(
-                    &format!("'{}' is not a valid type identifier.", &name_token.value),
-                    name_token.value,
-                    Unexpected,
-                )
-            }
+            _ => self.expected_with(
+                &format!("'{}' is not a valid type identifier.", &name_token.value),
+                name_token.value,
+                Unexpected,
+            ),
         };
->>>>>>> 5861c64b
     }
 }
 
@@ -287,14 +231,9 @@
     use crate::err::ParseError;
     use crate::err::ParseErrorKind::{Expected, Unexpected, Unpaired};
     use crate::parser::Parser;
-<<<<<<< HEAD
     use ast::r#type::{ByName, CallableType, ParametrizedType, Type};
-    use context::source::Source;
-=======
-    use ast::r#type::{ByName, CallableType, SimpleType, Type};
     use context::source::{Source, SourceSegmentHolder};
     use context::str_find::find_in;
->>>>>>> 5861c64b
     use pretty_assertions::assert_eq;
 
     #[test]
@@ -302,12 +241,12 @@
         let content = "MyType";
         let source = Source::unknown(content);
         assert_eq!(
-<<<<<<< HEAD
-            Parser::new(source).parse_type(),
+            Parser::new(source.clone()).parse_type(),
             Ok(Type::Parametrized(ParametrizedType {
                 path: vec![],
                 name: "MyType",
                 params: Vec::new(),
+                segment: source.segment(),
             }))
         );
     }
@@ -317,13 +256,9 @@
         let content = "std::MyType";
         let source = Source::unknown(content);
         assert_eq!(
-            Parser::new(source).parse_type(),
+            Parser::new(source.clone()).parse_type(),
             Ok(Type::Parametrized(ParametrizedType {
                 path: vec!["std"],
-=======
-            Parser::new(source.clone()).parse_type(),
-            Ok(Type::Simple(SimpleType {
->>>>>>> 5861c64b
                 name: "MyType",
                 params: Vec::new(),
                 segment: source.segment(),
@@ -353,14 +288,9 @@
         let content = "MyType[A[X, Y[Any], foo::Z], B[std::C[D]]]";
         let source = Source::unknown(content);
         assert_eq!(
-<<<<<<< HEAD
-            Parser::new(source).parse_type(),
+            Parser::new(source.clone()).parse_type(),
             Ok(Type::Parametrized(ParametrizedType {
                 path: vec![],
-=======
-            Parser::new(source.clone()).parse_type(),
-            Ok(Type::Simple(SimpleType {
->>>>>>> 5861c64b
                 name: "MyType",
                 params: vec![
                     Type::Parametrized(ParametrizedType {
@@ -380,18 +310,18 @@
                                     path: vec![],
                                     name: "Any",
                                     params: Vec::new(),
-                                    segment: find_in(content, "_"),
+                                    segment: find_in(content, "Any"),
                                 })],
-                                segment: find_in(content, "Y[_]"),
+                                segment: find_in(content, "Y[Any]"),
                             }),
                             Type::Parametrized(ParametrizedType {
                                 path: vec!["foo"],
                                 name: "Z",
                                 params: Vec::new(),
-                                segment: find_in(content, "Z"),
+                                segment: find_in(content, "foo::Z"),
                             }),
                         ],
-                        segment: find_in(content, "A[X, Y[_], Z]"),
+                        segment: find_in(content, "A[X, Y[Any], foo::Z]"),
                     }),
                     Type::Parametrized(ParametrizedType {
                         path: vec![],
@@ -405,9 +335,9 @@
                                 params: Vec::new(),
                                 segment: find_in(content, "D"),
                             })],
-                            segment: find_in(content, "C[D]"),
+                            segment: find_in(content, "std::C[D]"),
                         })],
-                        segment: find_in(content, "B[C[D]]"),
+                        segment: find_in(content, "B[std::C[D]]"),
                     }),
                 ],
                 segment: source.segment(),
@@ -570,19 +500,6 @@
     }
 
     #[test]
-<<<<<<< HEAD
-=======
-    fn unit_type() {
-        let res1 = Parser::new(Source::unknown("()")).parse_type();
-        let res2 = Parser::new(Source::unknown("Unit")).parse_type();
-        let res3 = Parser::new(Source::unknown("(\n   \n)")).parse_type();
-        assert_eq!(res1, Ok(Type::Unit(0..2)));
-        assert_eq!(res2, Ok(Type::Unit(0..4)));
-        assert_eq!(res3, Ok(Type::Unit(0..7)));
-    }
-
-    #[test]
->>>>>>> 5861c64b
     fn lambda_declaration_void_output() {
         let content = "A => Unit";
         let source = Source::unknown(content);
@@ -595,16 +512,13 @@
                     params: Vec::new(),
                     segment: find_in(content, "A"),
                 })],
-<<<<<<< HEAD
                 output: Box::new(Type::Parametrized(ParametrizedType {
                     path: vec![],
                     name: "Unit",
-                    params: Vec::new()
-                })),
-=======
-                output: Box::new(Type::Unit(find_in(source.source, "()"))),
-                segment: source.segment(),
->>>>>>> 5861c64b
+                    params: Vec::new(),
+                    segment: find_in(content, "Unit"),
+                })),
+                segment: source.segment(),
             }))
         );
     }
