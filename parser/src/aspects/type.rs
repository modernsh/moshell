--- conflicted
+++ resolved
@@ -1,19 +1,12 @@
 use crate::err::ParseErrorKind;
-<<<<<<< HEAD
 use crate::moves::{of_type, MoveOperations, eod, word_seps, lookahead, any};
 use crate::parser::{ParseResult, Parser};
 use ast::r#type::{Monotype, Polytype, Type};
 use lexer::token::{TokenType};
 use lexer::token::TokenType::{Comma, FatArrow, Identifier, RoundedLeftBracket,
                               RoundedRightBracket, SquaredLeftBracket, SquaredRightBracket};
-use crate::err::ParseErrorKind::Excepted;
-=======
-use crate::err::ParseErrorKind::Expected;
-use crate::moves::{eod, lookahead, of_type, word_seps, MoveOperations};
-use crate::parser::{ParseResult, Parser};
-use ast::r#type::Type;
-use lexer::token::TokenType::{Comma, Identifier, SquaredLeftBracket, SquaredRightBracket};
->>>>>>> db8132d2
+use crate::err::ParseErrorKind::{Expected};
+
 
 pub trait TypeAspect<'a> {
     fn parse_type(&mut self) -> ParseResult<Type<'a>>;
@@ -86,12 +79,12 @@
             rendered_tuple += "(";
             rendered_tuple += &format!("{}", inputs.first().unwrap());
             for tpe in &inputs[1..] {
-                rendered_tuple += &format!("{}, ", tpe);
+                rendered_tuple += &format!(", {}", tpe);
             }
-            rendered_tuple += ")";
+            rendered_tuple += ") => <type>";
             return Err(self.mk_parse_error("Tuples are not yet supported. A lambda declaration was expected here",
                                            self.cursor.peek(),
-                                           Excepted(&rendered_tuple)))
+                                           Expected(rendered_tuple)))
         }
         Ok(Polytype {
             inputs,
@@ -131,11 +124,7 @@
             self.cursor.force_with(
                 word_seps().then(of_type(Comma).or(lookahead(eod()))),
                 "A comma or a closing bracket was expected here",
-<<<<<<< HEAD
-                Excepted("',' or ']'"),
-=======
-                Expected("',' or ']'"),
->>>>>>> db8132d2
+                Expected("',' or ']'".to_string()),
             )?;
         }
         self.cursor.advance(word_seps());
@@ -158,24 +147,14 @@
 
 #[cfg(test)]
 mod tests {
-<<<<<<< HEAD
     use pretty_assertions::assert_eq;
     use ast::r#type::{Monotype, Polytype, Type};
     use context::source::Source;
-=======
->>>>>>> db8132d2
     use crate::aspects::r#type::TypeAspect;
-    use crate::err::ParseErrorKind::Expected;
     use crate::err::{ParseError, ParseErrorKind};
-<<<<<<< HEAD
-    use crate::err::ParseErrorKind::{Excepted, Unpaired};
+    use crate::err::ParseErrorKind::{Expected, Unpaired};
     use crate::parser::{Parser};
-=======
-    use crate::parser::Parser;
-    use ast::r#type::Type;
-    use context::source::Source;
-    use pretty_assertions::assert_eq;
->>>>>>> db8132d2
+
 
     #[test]
     fn simple_type() {
@@ -260,7 +239,7 @@
             Err(ParseError {
                 message: "A comma or a closing bracket was expected here".to_string(),
                 position: "MyType[X ".len().."MyType[X ".len() + 1,
-                kind: Expected("',' or ']'"),
+                kind: Expected("',' or ']'".to_string()),
             })
         );
     }
@@ -287,7 +266,6 @@
         assert_eq!(
             Parser::new(source).parse_type(),
             Err(ParseError {
-<<<<<<< HEAD
                 message: "Mismatched closing delimiter.".to_string(),
                 kind: Unpaired(content.find('[').map(|i| i..i + 1).unwrap()),
                 position: content.find('}').map(|i| i..i + 1).unwrap(),
@@ -395,12 +373,4 @@
             })
         );
     }
-=======
-                message: "Unexpected closing delimiter.".to_string(),
-                kind: Expected("]"),
-                position: content.find('}').map(|i| i..i + 1).unwrap()
-            })
-        );
-    }
->>>>>>> db8132d2
 }