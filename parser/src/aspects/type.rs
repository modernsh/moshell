use crate::aspects::expr_list::ExpressionListAspect;
use crate::err::ParseErrorKind::{Expected, Unexpected};
use crate::moves::{any, blanks, not, of_type, spaces, MoveOperations};
use crate::parser::{ParseResult, Parser};
<<<<<<< HEAD
use ast::r#type::{ByName, CallableType, ParametrizedType, Type};
=======
use ast::r#type::{ByName, CallableType, CastedExpr, SimpleType, Type};
use ast::Expr;
>>>>>>> 7417b950
use lexer::token::TokenType::{
    As, FatArrow, Identifier, NewLine, RoundedLeftBracket, RoundedRightBracket, SquaredLeftBracket,
    SquaredRightBracket, Unit,
};
use std::fmt::Write;

///A parser aspect to parse all type declarations, such as lambdas, constant types, parametrized types and Unit
pub trait TypeAspect<'a> {
    ///parse a lambda type signature, a constant or parametrized type or Unit.
    fn parse_type(&mut self) -> ParseResult<Type<'a>>;

    ///parse a type parameter list (`[...]`)
    fn parse_type_parameter_list(&mut self) -> ParseResult<Vec<Type<'a>>>;

    ///parse a casted expression (ex: {..} as Type)
    fn parse_cast(&mut self, casted_expr: Expr<'a>) -> ParseResult<CastedExpr<'a>>;
}

impl<'a> TypeAspect<'a> for Parser<'a> {
    fn parse_type(&mut self) -> ParseResult<Type<'a>> {
        self.cursor.advance(blanks());

        let first_token = self.cursor.peek();
        //if there's a parenthesis then the type is necessarily a lambda type
        let mut tpe = match first_token.token_type {
            RoundedLeftBracket => self.parse_parentheses()?,
            FatArrow => self.parse_by_name().map(Type::ByName)?,
            _ => self.parse_simple_or_unit()?,
        };
        //check if there's an arrow, if some, we are maybe in a case where the type is "A => ..."
        // (a lambda with one parameter and no parenthesis for the input, which is valid)
        if self
            .cursor
            .advance(blanks().then(of_type(FatArrow)))
            .is_none()
        {
            return Ok(tpe);
        }

        if matches!(tpe, Type::Parametrized(..)) {
            tpe = Type::Callable(CallableType {
                params: vec![tpe],
                output: Box::new(self.parse_simple_or_unit()?),
            })
        }

        //check if there's an arrow, if some, we are maybe in a case where the type is "A => ..."
        // (a lambda with one parameter and no parenthesis for the input, which is valid)
        if self
            .cursor
            .advance(blanks().then(of_type(FatArrow)))
            .is_some()
        {
            //parse second lambda output in order to advance on the full invalid lambda expression
            let second_rt = self.parse_simple_or_unit()?;
            return self.expected_with(
                "Lambda type as input of another lambda must be surrounded with parenthesis",
                first_token..self.cursor.peek(),
                Expected(self.unparenthesised_lambda_input_tip(tpe, second_rt)),
            );
        }

        Ok(tpe)
    }

    fn parse_type_parameter_list(&mut self) -> ParseResult<Vec<Type<'a>>> {
        if self
            .cursor
            .lookahead(blanks().then(of_type(SquaredLeftBracket)))
            .is_none()
        {
            return Ok(Vec::new());
        }
        let start = self.cursor.peek();
        let tparams =
            self.parse_explicit_list(SquaredLeftBracket, SquaredRightBracket, Self::parse_type)?;
        if tparams.is_empty() {
            return self.expected_with(
                "unexpected empty type parameter list",
                start..self.cursor.peek(),
                Unexpected,
            );
        }
        Ok(tparams)
    }

    fn parse_cast(&mut self, casted_expr: Expr<'a>) -> ParseResult<CastedExpr<'a>> {
        self.cursor.force(
            blanks().then(of_type(As)),
            "expected 'as' for cast expression.",
        )?;
        let casted_type = self.parse_type()?;
        Ok(CastedExpr {
            expr: Box::new(casted_expr),
            casted_type,
        })
    }
}

impl<'a> Parser<'a> {
    fn parse_by_name(&mut self) -> ParseResult<ByName<'a>> {
        self.cursor
            .force(of_type(FatArrow), "'=>' expected here.")?;

        //control case of => => A which is invalid
        self.cursor
            .force(spaces().then(not(of_type(FatArrow))), "unexpected '=>'")?;

        Ok(ByName {
            name: self.parse_type().map(Box::new)?,
        })
    }

    fn unparenthesised_lambda_input_tip(
        &self,
        left_lambda: Type<'a>,
        lambda_out: Type<'a>,
    ) -> String {
        "(".to_string() + &left_lambda.to_string() + ") => " + &lambda_out.to_string()
    }

    fn parse_parentheses(&mut self) -> ParseResult<Type<'a>> {
        let inputs =
            self.parse_implicit_list(RoundedLeftBracket, RoundedRightBracket, Self::parse_type)?;

        //if there is an arrow then it is a lambda
        if self
            .cursor
            .advance(spaces().then(of_type(FatArrow)))
            .is_some()
        {
            return self.parse_lambda_with_inputs(inputs).map(Type::Callable);
        }

        //there is no inputs (`()`) and no `=>` after, this is a Unit type
        if inputs.is_empty() {
            return Ok(Type::Unit);
        }

        //its a type of form `(A)`
        if let Some(ty) = inputs.first() {
            if inputs.len() == 1 {
                return Ok(ty.clone());
            }
        }

        let mut rendered_tuple = String::new();
        rendered_tuple += "(";

        if let Some((first, rest)) = inputs.split_first() {
            write!(rendered_tuple, "{}", first).unwrap();
            for tpe in rest {
                write!(rendered_tuple, ", {}", tpe).unwrap();
            }
        }

        rendered_tuple += ") => <type>";
        self.expected(
            "Tuples are not yet supported. A lambda declaration was expected here",
            Expected(rendered_tuple),
        )
    }

    fn parse_lambda_with_inputs(&mut self, inputs: Vec<Type<'a>>) -> ParseResult<CallableType<'a>> {
        Ok(CallableType {
            params: inputs,
            output: Box::new(self.parse_type()?),
        })
    }

    fn parse_simple_or_unit(&mut self) -> ParseResult<Type<'a>> {
        let name_token = self.cursor.advance(spaces().then(any())).unwrap();

        let ttype = name_token.token_type;
        if ttype == Identifier {
            return Ok(Type::Parametrized(ParametrizedType {
                name: name_token.value,
                params: self.parse_type_parameter_list()?,
            }));
        }

        //Unit type can either be `Unit` or `()`
        if ttype == Unit
            || (ttype == RoundedLeftBracket
                && self
                    .cursor
                    .advance(spaces().then(of_type(RoundedRightBracket)))
                    .is_some())
        {
            return Ok(Type::Unit);
        }

        if ttype == NewLine || ttype.is_closing_ponctuation() {
            return self.expected_with("expected type", name_token, Expected("<type>".to_string()));
        }

        self.expected_with(
            &format!("'{}' is not a valid type identifier.", &name_token.value),
            name_token.value,
            Unexpected,
        )
    }
}

#[cfg(test)]
mod tests {
    use crate::aspects::r#type::TypeAspect;
    use crate::err::ParseError;
    use crate::err::ParseErrorKind::{Expected, Unexpected, Unpaired};
    use crate::parser::Parser;
    use ast::r#type::{ByName, CallableType, ParametrizedType, Type};
    use context::source::Source;
    use pretty_assertions::assert_eq;

    #[test]
    fn simple_type() {
        let content = "MyType";
        let source = Source::unknown(content);
        assert_eq!(
            Parser::new(source).parse_type(),
            Ok(Type::Parametrized(ParametrizedType {
                name: "MyType",
                params: Vec::new(),
            }))
        );
    }

    #[test]
    fn empty_param_list() {
        let content = "Complex[    ]";
        let source = Source::unknown(content);
        assert_eq!(
            Parser::new(source).parse_type(),
            Err(ParseError {
                message: "unexpected empty type parameter list".to_string(),
                kind: Unexpected,
                position: content
                    .find("[    ]")
                    .map(|i| i..i + "[    ]".len())
                    .unwrap()
            })
        );
    }

    #[test]
    fn parametrized_types() {
        let content = "MyType[A[X, Y[_], Z], B[C[D]]]";
        let source = Source::unknown(content);
        assert_eq!(
            Parser::new(source).parse_type(),
            Ok(Type::Parametrized(ParametrizedType {
                name: "MyType",
                params: vec![
                    Type::Parametrized(ParametrizedType {
                        name: "A",
                        params: vec![
                            Type::Parametrized(ParametrizedType {
                                name: "X",
                                params: Vec::new(),
                            }),
                            Type::Parametrized(ParametrizedType {
                                name: "Y",
                                params: vec![Type::Parametrized(ParametrizedType {
                                    name: "_",
                                    params: Vec::new(),
                                })],
                            }),
                            Type::Parametrized(ParametrizedType {
                                name: "Z",
                                params: Vec::new(),
                            }),
                        ],
                    }),
                    Type::Parametrized(ParametrizedType {
                        name: "B",
                        params: vec![Type::Parametrized(ParametrizedType {
                            name: "C",
                            params: vec![Type::Parametrized(ParametrizedType {
                                name: "D",
                                params: Vec::new(),
                            })],
                        })],
                    }),
                ],
            }))
        );
    }

    #[test]
    fn type_params_missing_comma() {
        let content = "MyType[X Y]";
        let source = Source::unknown(content);
        assert_eq!(
            Parser::new(source).parse_type(),
            Err(ParseError {
                message: "A comma or a closing bracket was expected here".to_string(),
                position: "MyType[X ".len().."MyType[X ".len() + 1,
                kind: Expected("',' or ']'".to_string()),
            })
        );
    }

    #[test]
    fn type_invalid_name() {
        let content = "Complex[  @  ]";
        let source = Source::unknown(content);
        let res = Parser::new(source).parse_type();
        assert_eq!(
            res,
            Err(ParseError {
                message: "'@' is not a valid type identifier.".to_string(),
                kind: Unexpected,
                position: content.find('@').map(|i| i..i + 1).unwrap(),
            })
        );
    }

    #[test]
    fn type_invalid_eod() {
        let content = "Complex[  x  }";
        let source = Source::unknown(content);
        assert_eq!(
            Parser::new(source).parse_type(),
            Err(ParseError {
                message: "Mismatched closing delimiter.".to_string(),
                kind: Unpaired(content.find('[').map(|i| i..i + 1).unwrap()),
                position: content.find('}').map(|i| i..i + 1).unwrap(),
            })
        );
    }

    #[test]
    fn simple_lambda_declaration() {
        let content = "A => B";
        let source = Source::unknown(content);
        assert_eq!(
            Parser::new(source).parse_type(),
            Ok(Type::Callable(CallableType {
                params: vec![Type::Parametrized(ParametrizedType {
                    name: "A",
                    params: Vec::new(),
                })],
                output: Box::new(Type::Parametrized(ParametrizedType {
                    name: "B",
                    params: Vec::new(),
                })),
            }))
        );
    }

    #[test]
    fn by_name_declaration() {
        let content = " => B";
        let source = Source::unknown(content);
        assert_eq!(
            Parser::new(source).parse_type(),
            Ok(Type::ByName(ByName {
                name: Box::new(Type::Parametrized(ParametrizedType {
                    name: "B",
                    params: Vec::new(),
                })),
            }))
        );
    }

    #[test]
    fn nested_by_name_declaration() {
        let content = "=> => B";
        let source = Source::unknown(content);
        assert_eq!(
            Parser::new(source).parse_type(),
            Err(ParseError {
                message: "unexpected '=>'".to_string(),
                position: 3..5,
                kind: Unexpected,
            })
        );
    }

    #[test]
    fn nested_by_name_declaration_parenthesised() {
        let content = "=> (=> B)";
        let source = Source::unknown(content);
        assert_eq!(
            Parser::new(source).parse_type(),
            Ok(Type::ByName(ByName {
                name: Box::new(Type::ByName(ByName {
                    name: Box::new(Type::Parametrized(ParametrizedType {
                        name: "B",
                        params: Vec::new(),
                    }))
                }))
            }))
        );
    }

    #[test]
    fn parentheses() {
        let content = "((((A))))";
        let source = Source::unknown(content);
        assert_eq!(
            Parser::new(source).parse_type(),
            Ok(Type::Parametrized(ParametrizedType {
                name: "A",
                params: Vec::new(),
            }))
        );
    }

    #[test]
    fn lambda_declaration_no_input() {
        let content = "() => B";
        let source = Source::unknown(content);
        assert_eq!(
            Parser::new(source).parse_type(),
            Ok(Type::Callable(CallableType {
                params: vec![],
                output: Box::new(Type::Parametrized(ParametrizedType {
                    name: "B",
                    params: Vec::new(),
                })),
            }))
        );
    }

    #[test]
    fn unit_type() {
        let res1 = Parser::new(Source::unknown("()")).parse_type();
        let res2 = Parser::new(Source::unknown("Unit")).parse_type();
        let res3 = Parser::new(Source::unknown("(\n   \n)")).parse_type();
        assert_eq!(res1, Ok(Type::Unit));
        assert_eq!(res2, Ok(Type::Unit));
        assert_eq!(res3, Ok(Type::Unit));
    }

    #[test]
    fn lambda_declaration_void_output() {
        let content = "A => ()";
        let source = Source::unknown(content);
        assert_eq!(
            Parser::new(source).parse_type(),
            Ok(Type::Callable(CallableType {
                params: vec![Type::Parametrized(ParametrizedType {
                    name: "A",
                    params: Vec::new(),
                })],
                output: Box::new(Type::Unit),
            }))
        );
    }

    #[test]
    fn lambda_multiple_inputs() {
        let content = "(A, B, C) => D";
        let source = Source::unknown(content);
        assert_eq!(
            Parser::new(source).parse_type(),
            Ok(Type::Callable(CallableType {
                params: vec![
                    Type::Parametrized(ParametrizedType {
                        name: "A",
                        params: Vec::new(),
                    }),
                    Type::Parametrized(ParametrizedType {
                        name: "B",
                        params: Vec::new(),
                    }),
                    Type::Parametrized(ParametrizedType {
                        name: "C",
                        params: Vec::new(),
                    }),
                ],
                output: Box::new(Type::Parametrized(ParametrizedType {
                    name: "D",
                    params: Vec::new(),
                })),
            }))
        );
    }

    #[test]
    fn chained_lambdas() {
        let content = "((A => B) => C) => D";
        let source = Source::unknown(content);
        let ast = Parser::new(source).parse_type();
        assert_eq!(
            ast,
            Ok(Type::Callable(CallableType {
                params: vec![Type::Callable(CallableType {
                    params: vec![Type::Callable(CallableType {
                        params: vec![Type::Parametrized(ParametrizedType {
                            name: "A",
                            params: Vec::new(),
                        }),],
                        output: Box::new(Type::Parametrized(ParametrizedType {
                            name: "B",
                            params: Vec::new(),
                        })),
                    })],
                    output: Box::new(Type::Parametrized(ParametrizedType {
                        name: "C",
                        params: Vec::new(),
                    })),
                })],
                output: Box::new(Type::Parametrized(ParametrizedType {
                    name: "D",
                    params: Vec::new(),
                })),
            }))
        );
    }

    #[test]
    fn tuple_declaration() {
        let content = "(A, B, C)";
        let source = Source::unknown(content);
        let ast = Parser::new(source).parse_type();
        assert_eq!(
            ast,
            Err(ParseError {
                message: "Tuples are not yet supported. A lambda declaration was expected here"
                    .to_string(),
                position: content.len()..content.len(),
                kind: Expected("(A, B, C) => <type>".to_string()),
            })
        );
    }

    #[test]
    fn parenthesised_lambda_input() {
        let content = "(A, B, C) => D => E";
        let source = Source::unknown(content);
        let ast = Parser::new(source).parse_type();
        assert_eq!(
            ast,
            Ok(Type::Callable(CallableType {
                params: vec![
                    Type::Parametrized(ParametrizedType {
                        name: "A",
                        params: Vec::new(),
                    }),
                    Type::Parametrized(ParametrizedType {
                        name: "B",
                        params: Vec::new(),
                    }),
                    Type::Parametrized(ParametrizedType {
                        name: "C",
                        params: Vec::new(),
                    }),
                ],
                output: Box::new(Type::Callable(CallableType {
                    params: vec![Type::Parametrized(ParametrizedType {
                        name: "D",
                        params: Vec::new()
                    })],
                    output: Box::new(Type::Parametrized(ParametrizedType {
                        name: "E",
                        params: Vec::new()
                    })),
                })),
            }))
        );
    }

    #[test]
    fn unparenthesised_lambda_input() {
        let ast1 = Parser::new(Source::unknown("(A, B, C) => D => E => F")).parse_type();
        let ast2 = Parser::new(Source::unknown("A => B => C")).parse_type();
        let expected1 = Err(ParseError {
            message: "Lambda type as input of another lambda must be surrounded with parenthesis"
                .to_string(),
            kind: Expected("(D => E) => F".to_string()),
            position: 13..24,
        });
        let expected2 = Err(ParseError {
            message: "Lambda type as input of another lambda must be surrounded with parenthesis"
                .to_string(),
            kind: Expected("(A => B) => C".to_string()),
            position: 0..11,
        });
        assert_eq!(ast1, expected1);
        assert_eq!(ast2, expected2);
    }
}<|MERGE_RESOLUTION|>--- conflicted
+++ resolved
@@ -2,12 +2,8 @@
 use crate::err::ParseErrorKind::{Expected, Unexpected};
 use crate::moves::{any, blanks, not, of_type, spaces, MoveOperations};
 use crate::parser::{ParseResult, Parser};
-<<<<<<< HEAD
-use ast::r#type::{ByName, CallableType, ParametrizedType, Type};
-=======
-use ast::r#type::{ByName, CallableType, CastedExpr, SimpleType, Type};
+use ast::r#type::{ByName, CallableType, CastedExpr, ParametrizedType, Type};
 use ast::Expr;
->>>>>>> 7417b950
 use lexer::token::TokenType::{
     As, FatArrow, Identifier, NewLine, RoundedLeftBracket, RoundedRightBracket, SquaredLeftBracket,
     SquaredRightBracket, Unit,
@@ -184,6 +180,7 @@
         let ttype = name_token.token_type;
         if ttype == Identifier {
             return Ok(Type::Parametrized(ParametrizedType {
+                context: vec![],
                 name: name_token.value,
                 params: self.parse_type_parameter_list()?,
             }));
@@ -229,6 +226,7 @@
         assert_eq!(
             Parser::new(source).parse_type(),
             Ok(Type::Parametrized(ParametrizedType {
+                context: vec![],
                 name: "MyType",
                 params: Vec::new(),
             }))
@@ -259,33 +257,42 @@
         assert_eq!(
             Parser::new(source).parse_type(),
             Ok(Type::Parametrized(ParametrizedType {
+                context: vec![],
                 name: "MyType",
                 params: vec![
                     Type::Parametrized(ParametrizedType {
+                        context: vec![],
                         name: "A",
                         params: vec![
                             Type::Parametrized(ParametrizedType {
+                                context: vec![],
                                 name: "X",
                                 params: Vec::new(),
                             }),
                             Type::Parametrized(ParametrizedType {
+                                context: vec![],
                                 name: "Y",
                                 params: vec![Type::Parametrized(ParametrizedType {
+                                    context: vec![],
                                     name: "_",
                                     params: Vec::new(),
                                 })],
                             }),
                             Type::Parametrized(ParametrizedType {
+                                context: vec![],
                                 name: "Z",
                                 params: Vec::new(),
                             }),
                         ],
                     }),
                     Type::Parametrized(ParametrizedType {
+                        context: vec![],
                         name: "B",
                         params: vec![Type::Parametrized(ParametrizedType {
+                            context: vec![],
                             name: "C",
                             params: vec![Type::Parametrized(ParametrizedType {
+                                context: vec![],
                                 name: "D",
                                 params: Vec::new(),
                             })],
@@ -347,10 +354,12 @@
             Parser::new(source).parse_type(),
             Ok(Type::Callable(CallableType {
                 params: vec![Type::Parametrized(ParametrizedType {
+                    context: vec![],
                     name: "A",
                     params: Vec::new(),
                 })],
                 output: Box::new(Type::Parametrized(ParametrizedType {
+                    context: vec![],
                     name: "B",
                     params: Vec::new(),
                 })),
@@ -366,6 +375,7 @@
             Parser::new(source).parse_type(),
             Ok(Type::ByName(ByName {
                 name: Box::new(Type::Parametrized(ParametrizedType {
+                    context: vec![],
                     name: "B",
                     params: Vec::new(),
                 })),
@@ -396,6 +406,7 @@
             Ok(Type::ByName(ByName {
                 name: Box::new(Type::ByName(ByName {
                     name: Box::new(Type::Parametrized(ParametrizedType {
+                        context: vec![],
                         name: "B",
                         params: Vec::new(),
                     }))
@@ -411,6 +422,7 @@
         assert_eq!(
             Parser::new(source).parse_type(),
             Ok(Type::Parametrized(ParametrizedType {
+                context: vec![],
                 name: "A",
                 params: Vec::new(),
             }))
@@ -426,6 +438,7 @@
             Ok(Type::Callable(CallableType {
                 params: vec![],
                 output: Box::new(Type::Parametrized(ParametrizedType {
+                    context: vec![],
                     name: "B",
                     params: Vec::new(),
                 })),
@@ -451,6 +464,7 @@
             Parser::new(source).parse_type(),
             Ok(Type::Callable(CallableType {
                 params: vec![Type::Parametrized(ParametrizedType {
+                    context: vec![],
                     name: "A",
                     params: Vec::new(),
                 })],
@@ -468,19 +482,23 @@
             Ok(Type::Callable(CallableType {
                 params: vec![
                     Type::Parametrized(ParametrizedType {
+                        context: vec![],
                         name: "A",
                         params: Vec::new(),
                     }),
                     Type::Parametrized(ParametrizedType {
+                        context: vec![],
                         name: "B",
                         params: Vec::new(),
                     }),
                     Type::Parametrized(ParametrizedType {
+                        context: vec![],
                         name: "C",
                         params: Vec::new(),
                     }),
                 ],
                 output: Box::new(Type::Parametrized(ParametrizedType {
+                    context: vec![],
                     name: "D",
                     params: Vec::new(),
                 })),
@@ -499,20 +517,24 @@
                 params: vec![Type::Callable(CallableType {
                     params: vec![Type::Callable(CallableType {
                         params: vec![Type::Parametrized(ParametrizedType {
+                            context: vec![],
                             name: "A",
                             params: Vec::new(),
                         }),],
                         output: Box::new(Type::Parametrized(ParametrizedType {
+                            context: vec![],
                             name: "B",
                             params: Vec::new(),
                         })),
                     })],
                     output: Box::new(Type::Parametrized(ParametrizedType {
+                        context: vec![],
                         name: "C",
                         params: Vec::new(),
                     })),
                 })],
                 output: Box::new(Type::Parametrized(ParametrizedType {
+                    context: vec![],
                     name: "D",
                     params: Vec::new(),
                 })),
@@ -546,24 +568,29 @@
             Ok(Type::Callable(CallableType {
                 params: vec![
                     Type::Parametrized(ParametrizedType {
+                        context: vec![],
                         name: "A",
                         params: Vec::new(),
                     }),
                     Type::Parametrized(ParametrizedType {
+                        context: vec![],
                         name: "B",
                         params: Vec::new(),
                     }),
                     Type::Parametrized(ParametrizedType {
+                        context: vec![],
                         name: "C",
                         params: Vec::new(),
                     }),
                 ],
                 output: Box::new(Type::Callable(CallableType {
                     params: vec![Type::Parametrized(ParametrizedType {
+                        context: vec![],
                         name: "D",
                         params: Vec::new()
                     })],
                     output: Box::new(Type::Parametrized(ParametrizedType {
+                        context: vec![],
                         name: "E",
                         params: Vec::new()
                     })),
