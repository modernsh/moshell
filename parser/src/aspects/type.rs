--- conflicted
+++ resolved
@@ -2,17 +2,9 @@
 use crate::err::ParseErrorKind::{Expected, Unexpected};
 use crate::moves::{any, blanks, not, of_type, spaces, MoveOperations};
 use crate::parser::{ParseResult, Parser};
-<<<<<<< HEAD
+
 use ast::r#type::{ByName, CallableType, SimpleType, Type};
 use lexer::token::TokenType::*;
-=======
-use ast::r#type::{ByName, CallableType, CastedExpr, SimpleType, Type};
-use ast::Expr;
-use lexer::token::TokenType::{
-    As, FatArrow, Identifier, NewLine, RoundedLeftBracket, RoundedRightBracket, SquaredLeftBracket,
-    SquaredRightBracket, Unit,
-};
->>>>>>> 7417b950
 use std::fmt::Write;
 
 ///A parser aspect to parse all type declarations, such as lambdas, constant types, parametrized type and Unit
