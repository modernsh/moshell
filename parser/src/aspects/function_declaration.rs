--- conflicted
+++ resolved
@@ -94,7 +94,7 @@
         self.cursor.force_with(
             of_type(RoundedLeftBracket),
             "expected start of parameter list",
-            ParseErrorKind::Expected("("),
+            ParseErrorKind::Expected("(".to_string()),
         )?;
 
         let mut params = Vec::new();
@@ -133,7 +133,7 @@
                     self.mk_parse_error(
                         "function name expected",
                         self.cursor.peek(),
-                        ParseErrorKind::Expected("<function name>"),
+                        ParseErrorKind::Expected("<function name>".to_string()),
                     )
                 } else {
                     self.mk_parse_error(
@@ -172,7 +172,7 @@
                 vec![ParseError {
                     message: "function name expected".to_string(),
                     position: 4..5,
-                    kind: ParseErrorKind::Expected("<function name>"),
+                    kind: ParseErrorKind::Expected("<function name>".to_string()),
                 }]
             );
         }
@@ -186,7 +186,7 @@
             vec![ParseError {
                 message: "function name expected".to_string(),
                 position: 3..3,
-                kind: ParseErrorKind::Expected("<function name>"),
+                kind: ParseErrorKind::Expected("<function name>".to_string()),
             }]
         );
     }
@@ -200,7 +200,7 @@
             vec![ParseError {
                 message: "expected start of parameter list".to_string(),
                 position: src.find('=').map(|i| i..i + 1).unwrap(),
-                kind: ParseErrorKind::Expected("("),
+                kind: ParseErrorKind::Expected("(".to_string()),
             }]
         );
     }
@@ -400,7 +400,7 @@
             vec![Expr::FunctionDeclaration(FunctionDeclaration {
                 name: "test",
                 type_parameters: vec![],
-<<<<<<< HEAD
+
                 parameters: vec![FunctionParameter::Named(TypedVariable {
                     name: "x",
                     ty: Some(Type::Monotype(Monotype {
@@ -408,18 +408,7 @@
                         params: Vec::new(),
                     })),
                 }), FunctionParameter::Variadic(None)],
-=======
-                parameters: vec![
-                    FunctionParameter::Named(TypedVariable {
-                        name: "x",
-                        ty: Some(Type {
-                            name: "int",
-                            params: Vec::new(),
-                        }),
-                    }),
-                    FunctionParameter::Variadic(None)
-                ],
->>>>>>> db8132d2
+
                 return_type: None,
                 body: Box::new(Expr::VarReference(VarReference { name: "x" })),
             })]
