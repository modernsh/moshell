--- conflicted
+++ resolved
@@ -1,11 +1,6 @@
 use lexer::token::TokenType;
 
-<<<<<<< HEAD
-use crate::ast::Expr;
-use crate::parser::{Parser, ParseResult};
-=======
 use crate::aspects::base_parser::BaseParser;
->>>>>>> 8f3d3db7
 use crate::ast::variable::{TypedVariable, VarDeclaration, VarKind};
 use crate::ast::Expr;
 use crate::parser::{ParseResult, Parser};
@@ -23,16 +18,12 @@
             VarKind::Var => cursor.expect_token(TokenType::Var, "Expected 'var' keyword.")?,
             VarKind::Val => cursor.expect_token(TokenType::Val, "Expected 'val' keyword.")?,
         };
-<<<<<<< HEAD
-        let name = cursor.expect_token(TokenType::Identifier, "Expected variable name.")?;
-=======
         let name = self.expect_separated_token(TokenType::Identifier, "Expected variable name.")?;
->>>>>>> 8f3d3db7
 
         let ty = match cursor.match_token(TokenType::Colon) {
             None => None,
             Some(_) => Some(cursor.expect_token(TokenType::Identifier, "Expected variable type")?),
-        };
+        }.map(|t| t.clone());
 
         let initializer = match cursor.match_token(TokenType::Equal) {
             None => None,
