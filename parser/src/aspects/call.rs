--- conflicted
+++ resolved
@@ -82,15 +82,6 @@
         let type_parameters = self.parse_type_parameter_list()?.0;
         if let Some(open_parenthesis) = self.cursor.advance(of_type(TokenType::RoundedLeftBracket))
         {
-<<<<<<< HEAD
-            if identifier.token_type != TokenType::Identifier {
-                return self.expected_with(
-                    "Expected function name.",
-                    identifier,
-                    ParseErrorKind::Expected("identifier".to_owned()),
-                );
-            }
-            self.delimiter_stack.push_back(open_parenthesis.clone());
             let (arguments, args_segment) =
                 self.parse_comma_separated_arguments(open_parenthesis)?;
 
@@ -98,9 +89,6 @@
                 .first()
                 .map(InclusionPathItem::segment)
                 .unwrap_or_else(|| name_segment.clone());
-=======
-            let (arguments, segment) = self.parse_comma_separated_arguments(open_parenthesis)?;
->>>>>>> 38c8484e
 
             path.push(InclusionPathItem::Symbol(name, name_segment));
             Ok(Expr::ProgrammaticCall(ProgrammaticCall {
@@ -170,29 +158,23 @@
         )?;
 
         let name_segment = self.cursor.relative_pos(name.value);
+        path.push(InclusionPathItem::Symbol(name.value, name_segment.clone()));
 
         let type_parameters = self.parse_type_parameter_list()?.0;
         let open_parenthesis = self.cursor.force(
             of_type(TokenType::RoundedLeftBracket),
             "Expected opening parenthesis.",
         )?;
-<<<<<<< HEAD
-
-        self.delimiter_stack.push_back(open_parenthesis.clone());
+
         let (arguments, args_segment) = self.parse_comma_separated_arguments(open_parenthesis)?;
 
         let start = path
             .first()
             .map(InclusionPathItem::segment)
-            .unwrap_or_else(|| name_segment.clone());
-
-        path.push(InclusionPathItem::Symbol(name.value, name_segment));
+            .unwrap_or_else(|| name_segment);
+
         let segment = start.start..args_segment.end;
-=======
-        let (arguments, segment) = self.parse_comma_separated_arguments(open_parenthesis)?;
-        let start = *path.first().unwrap_or(&name.value);
-        let segment = self.cursor.relative_pos(start).start..segment.end;
->>>>>>> 38c8484e
+
         Ok(Expr::ProgrammaticCall(ProgrammaticCall {
             path,
             arguments,
