--- conflicted
+++ resolved
@@ -6,14 +6,10 @@
 use crate::aspects::r#type::TypeAspect;
 use crate::aspects::redirection::RedirectionAspect;
 use crate::err::ParseErrorKind;
-<<<<<<< HEAD
 use crate::moves::{
-    blanks, eod, eox, identifier_parenthesis, like, lookahead, next, of_type, of_types, spaces,
+    blanks, eod, eox, identifier_parenthesis, like, lookahead, of_type, of_types, repeat, spaces,
     MoveOperations,
 };
-=======
-use crate::moves::{eod, eox, like, lookahead, of_type, of_types, repeat, spaces, MoveOperations};
->>>>>>> a7972177
 use crate::parser::{ParseResult, Parser};
 use ast::call::{Call, MethodCall, ProgrammaticCall};
 use ast::lambda::LambdaDef;
@@ -130,18 +126,13 @@
         )?;
         self.delimiter_stack.push_back(open_parenthesis.clone());
         let (arguments, segment) = self.parse_comma_separated_arguments(open_parenthesis)?;
-<<<<<<< HEAD
-        let segment = self.cursor.relative_pos(name.value).start..segment.end;
-=======
-
         let start = path.first().unwrap_or(&name.value).clone();
->>>>>>> a7972177
+        let segment = self.cursor.relative_pos(start).start..segment.end;
         Ok(Expr::ProgrammaticCall(ProgrammaticCall {
             path,
             name: name.value,
             arguments,
             type_parameters,
-<<<<<<< HEAD
             segment,
         }))
     }
@@ -173,9 +164,6 @@
             arguments,
             type_parameters,
             segment,
-=======
-            segment: self.cursor.relative_pos_ctx(start).start..segment.end,
->>>>>>> a7972177
         }))
     }
 
@@ -230,20 +218,12 @@
     }
 
     fn may_be_at_programmatic_call_start(&self) -> bool {
-<<<<<<< HEAD
-        self.cursor.lookahead(identifier_parenthesis()).is_some()
-=======
         self.cursor
             .lookahead(
                 repeat(of_type(Identifier).and_then(of_type(ColonColon)))
-                    .then(of_type(Identifier))
-                    .and_then(of_types(&[
-                        TokenType::RoundedLeftBracket,
-                        TokenType::SquaredLeftBracket,
-                    ])),
+                    .then(identifier_parenthesis()),
             )
             .is_some()
->>>>>>> a7972177
     }
 }
 
