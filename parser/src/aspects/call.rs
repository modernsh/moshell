use crate::aspects::group::GroupAspect;
use crate::aspects::literal::LiteralAspect;
use lexer::token::TokenType;

use crate::aspects::r#type::TypeAspect;
use crate::aspects::redirection::RedirectionAspect;
use crate::aspects::structure::StructureAspect;
use crate::moves::{eox, like, word_seps, MoveOperations};
use crate::parser::{ParseResult, Parser};
use ast::call::Call;
use ast::r#type::Type;
use ast::Expr;

/// A parse aspect for command and function calls
pub trait CallAspect<'a> {
    /// Attempts to parse the next call expression
    fn call(&mut self) -> ParseResult<Expr<'a>>;

    /// Continues to parse a call expression from a known command name expression
    fn call_arguments(
        &mut self,
        command: Expr<'a>,
        tparams: Vec<Type<'a>>,
    ) -> ParseResult<Expr<'a>>;
}

impl<'a> CallAspect<'a> for Parser<'a> {
    fn call(&mut self) -> ParseResult<Expr<'a>> {
        let callee = self.next_value()?;
        let tparams = self.parse_type_parameter_list()?;
        self.call_arguments(callee, tparams)
    }

    fn call_arguments(
        &mut self,
        callee: Expr<'a>,
        tparams: Vec<Type<'a>>,
    ) -> ParseResult<Expr<'a>> {
        let mut arguments = vec![callee];

        self.cursor.advance(word_seps()); //consume word separations
                                          // Continue reading arguments until we reach the end of the input or a closing punctuation
        while !self.cursor.is_at_end()
            && self
                .cursor
                .lookahead(word_seps().then(eox().or(like(TokenType::is_call_bound))))
                .is_none()
        {
            arguments.push(self.call_argument()?);
            self.cursor.advance(word_seps()); //consume word separations
        }

        if self.is_at_redirection_sign() {
            return self.redirectable(Expr::Call(Call {
                arguments,
                type_parameters: tparams,
            }));
        }

        Ok(Expr::Call(Call {
            arguments,
            type_parameters: tparams,
        }))
    }
}

impl<'a> Parser<'a> {
    /// special pivot method for argument methods
    fn call_argument(&mut self) -> ParseResult<Expr<'a>> {
        self.repos("Expected value")?;

        let pivot = self.cursor.peek().token_type;
        match pivot {
            TokenType::RoundedLeftBracket => Ok(Expr::Parenthesis(self.parenthesis()?)),
            TokenType::CurlyLeftBracket => Ok(Expr::Block(self.block()?)),
            TokenType::Identifier if self.is_at_constructor_start() => self.constructor(),
            _ => self.literal(),
        }
    }
}

#[cfg(test)]
mod tests {
    use context::source::Source;
    use pretty_assertions::assert_eq;

    use crate::err::{ParseError, ParseErrorKind};
    use crate::parse;
    use crate::parser::Parser;
    use ast::call::Call;
    use ast::r#type::Type;
    use ast::value::Literal;
    use ast::Expr;
<<<<<<< HEAD
    use ast::r#type::{Monotype, Type};
=======
>>>>>>> db8132d2

    #[test]
    fn wrong_group_end() {
        let content = "ls )";
        let source = Source::unknown(content);
        assert_eq!(
            Parser::new(source).parse_next(),
            Err(ParseError {
                message: "expected end of expression or file".to_string(),
                position: content.len()..content.len(),
                kind: ParseErrorKind::Unexpected,
            })
        );
    }

    #[test]
    fn call_with_type_parameter() {
        let content = "parse[int] x y";
        let source = Source::unknown(content);
        assert_eq!(
            Parser::new(source).parse_next(),
            Ok(Expr::Call(Call {
                arguments: vec![
                    Expr::Literal("parse".into()),
                    Expr::Literal("x".into()),
                    Expr::Literal("y".into())
                ],
                type_parameters: vec![Type::Monotype(Monotype {
                    name: "int",
                    params: Vec::new()
                })]
            }))
        );
    }

    #[test]
    fn not_in_call_is_literal() {
        let content = "echo how ! how are you !";
        let result = parse(Source::unknown(content)).expect("Failed to parse");
        assert_eq!(
            result,
            vec![Expr::Call(Call {
                arguments: vec![
                    Expr::Literal("echo".into()),
                    Expr::Literal("how".into()),
                    Expr::Literal("!".into()),
                    Expr::Literal("how".into()),
                    Expr::Literal("are".into()),
                    Expr::Literal("you".into()),
                    Expr::Literal("!".into()),
                ],
                type_parameters: vec![],
            })]
        );
    }

    #[test]
    fn multiple_calls() {
        let source = Source::unknown("grep -E regex; echo test");
        let parsed = parse(source).expect("Failed to parse");
        assert_eq!(
            parsed,
            vec![
                Expr::Call(Call {
                    arguments: vec![
                        Expr::Literal("grep".into()),
                        Expr::Literal("-E".into()),
                        Expr::Literal("regex".into()),
                    ],
                    type_parameters: vec![]
                }),
                Expr::Call(Call {
                    arguments: vec![Expr::Literal("echo".into()), Expr::Literal("test".into())],
                    type_parameters: vec![],
                }),
            ]
        )
    }

    #[test]
    fn multiline_call() {
        let source = Source::unknown("g++ -std=c++20 \\\n-Wall \\\n-Wextra\\\n-Wpedantic");
        let parsed = parse(source).expect("Failed to parse");
        assert_eq!(
            parsed,
            vec![Expr::Call(Call {
                arguments: vec![
                    Expr::Literal("g++".into()),
                    Expr::Literal("-std=c++20".into()),
                    Expr::Literal("-Wall".into()),
                    Expr::Literal("-Wextra".into()),
                    Expr::Literal("-Wpedantic".into()),
                ],
                type_parameters: vec![],
            }),]
        )
    }

    #[test]
    fn escaped_call() {
        let source = Source::unknown("grep -E regex \\; echo test");
        let parsed = parse(source).expect("Failed to parse");
        assert_eq!(
            parsed,
            vec![Expr::Call(Call {
                arguments: vec![
                    Expr::Literal("grep".into()),
                    Expr::Literal("-E".into()),
                    Expr::Literal("regex".into()),
                    Expr::Literal(Literal {
                        lexeme: "\\;",
                        parsed: ";".into(),
                    }),
                    Expr::Literal("echo".into()),
                    Expr::Literal("test".into()),
                ],
                type_parameters: vec![]
            }),]
        )
    }
}<|MERGE_RESOLUTION|>--- conflicted
+++ resolved
@@ -88,13 +88,9 @@
     use crate::parse;
     use crate::parser::Parser;
     use ast::call::Call;
-    use ast::r#type::Type;
+    use ast::r#type::{Monotype, Type};
     use ast::value::Literal;
     use ast::Expr;
-<<<<<<< HEAD
-    use ast::r#type::{Monotype, Type};
-=======
->>>>>>> db8132d2
 
     #[test]
     fn wrong_group_end() {
