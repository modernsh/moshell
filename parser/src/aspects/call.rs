--- conflicted
+++ resolved
@@ -5,18 +5,13 @@
 use crate::aspects::r#type::TypeAspect;
 use crate::aspects::redirection::RedirectionAspect;
 use crate::err::ParseErrorKind;
-<<<<<<< HEAD
 use crate::moves::{
-    eod, eox, identifier_parenthesis, like, lookahead, next, of_type, word_seps, MoveOperations,
+    eod, eox, identifier_parenthesis, like, lookahead, next, of_type, of_types, spaces,
+    MoveOperations,
 };
 use crate::parser::{ParseResult, Parser};
 use ast::call::{Call, MethodCall, ProgrammaticCall};
-=======
-use crate::moves::{eod, eox, like, lookahead, next, of_type, of_types, spaces, MoveOperations};
-use crate::parser::{ParseResult, Parser};
-use ast::call::{Call, ProgrammaticCall};
 use ast::lambda::LambdaDef;
->>>>>>> 5861c64b
 use ast::r#type::Type;
 use ast::value::Literal;
 use ast::variable::TypedVariable;
@@ -83,11 +78,7 @@
             self.delimiter_stack.push_back(open_parenthesis.clone());
             let (arguments, segment) = self.parse_comma_separated_arguments(open_parenthesis)?;
             Ok(Expr::ProgrammaticCall(ProgrammaticCall {
-<<<<<<< HEAD
                 expr: Box::new(callee),
-=======
-                name: value,
->>>>>>> 5861c64b
                 arguments,
                 type_parameters,
                 segment: self.cursor.relative_pos(value).start..segment.end,
@@ -123,47 +114,49 @@
         let name = self
             .cursor
             .force(of_type(TokenType::Identifier), "Expected function name.")?;
-<<<<<<< HEAD
-        self.programmatic_call_on(Expr::Literal(Literal::from(name.value)))
+        self.programmatic_call_on(Expr::Literal(Literal {
+            parsed: name.value.into(),
+            segment: self.cursor.relative_pos(name),
+        }))
     }
 
     fn programmatic_call_on(&mut self, expr: Expr<'a>) -> ParseResult<Expr<'a>> {
-        let type_parameters = self.parse_type_parameter_list()?;
-=======
         let type_parameters = self.parse_type_parameter_list()?.0;
->>>>>>> 5861c64b
         let open_parenthesis = self.cursor.force(
             of_type(TokenType::RoundedLeftBracket),
             "Expected opening parenthesis.",
         )?;
         self.delimiter_stack.push_back(open_parenthesis.clone());
         let (arguments, segment) = self.parse_comma_separated_arguments(open_parenthesis)?;
+        let segment = expr.segment().start..segment.end;
         Ok(Expr::ProgrammaticCall(ProgrammaticCall {
             expr: Box::new(expr),
             arguments,
             type_parameters,
+            segment,
         }))
     }
 
     fn method_call_on(&mut self, expr: Expr<'a>) -> ParseResult<Expr<'a>> {
-        self.cursor
+        let dot = self
+            .cursor
             .force(of_type(TokenType::Dot), "Expected dot.")?;
         let name = self
             .cursor
             .force(of_type(TokenType::Identifier), "Expected function name.")?;
-        let type_parameters = self.parse_type_parameter_list()?;
+        let type_parameters = self.parse_type_parameter_list()?.0;
         let open_parenthesis = self.cursor.force(
             of_type(TokenType::RoundedLeftBracket),
             "Expected opening parenthesis.",
         )?;
         self.delimiter_stack.push_back(open_parenthesis.clone());
-        let arguments = self.parse_comma_separated_arguments(open_parenthesis)?;
+        let (arguments, segment) = self.parse_comma_separated_arguments(open_parenthesis)?;
         Ok(Expr::MethodCall(MethodCall {
             source: Box::new(expr),
             name: name.value,
             arguments,
             type_parameters,
-            segment: self.cursor.relative_pos(name).start..segment.end,
+            segment: self.cursor.relative_pos(dot).start..segment.end,
         }))
     }
 
@@ -423,17 +416,10 @@
     fn empty_constructor() {
         let source = Source::unknown("Foo()");
         let source2 = Source::unknown("Foo( )");
-<<<<<<< HEAD
-        let expr = parse(source).expect("Failed to parse");
-        let expr2 = parse(source2).expect("Failed to parse");
-        let expected = vec![Expr::ProgrammaticCall(ProgrammaticCall {
-            expr: Box::new(Expr::Literal("Foo".into())),
-=======
         let expr = parse(source.clone()).expect("Failed to parse");
         let expr2 = parse(source2.clone()).expect("Failed to parse");
         let mut expected = ProgrammaticCall {
-            name: "Foo",
->>>>>>> 5861c64b
+            expr: Box::new(literal(source.source, "Foo")),
             arguments: vec![],
             type_parameters: vec![],
             segment: source.segment(),
@@ -450,7 +436,7 @@
         assert_eq!(
             expr,
             vec![Expr::ProgrammaticCall(ProgrammaticCall {
-                expr: Box::new(Expr::Literal("Foo".into())),
+                expr: Box::new(literal(source.source, "Foo")),
                 arguments: vec![
                     literal(source.source, "a"),
                     Expr::Literal(Literal {
@@ -472,7 +458,7 @@
         assert_eq!(
             expr,
             vec![Expr::ProgrammaticCall(ProgrammaticCall {
-                expr: Box::new(Expr::Literal("Foo".into())),
+                expr: Box::new(literal(source.source, "Foo")),
                 arguments: vec![
                     literal(source.source, "this"),
                     literal_nth(source.source, "is", 1),
@@ -491,7 +477,7 @@
         assert_eq!(
             expr,
             vec![Expr::ProgrammaticCall(ProgrammaticCall {
-                expr: Box::new(Expr::Literal("Foo".into())),
+                expr: Box::new(literal(source.source, "Foo")),
                 arguments: vec![
                     Expr::Literal(Literal {
                         parsed: "===\ntesting something\n===".into(),
@@ -512,7 +498,7 @@
         assert_eq!(
             expr,
             vec![Expr::ProgrammaticCall(ProgrammaticCall {
-                expr: Box::new(Expr::Literal("List".into())),
+                expr: Box::new(literal(source.source, "List")),
                 arguments: vec![Expr::Literal(Literal {
                     parsed: "hi".into(),
                     segment: find_in(source.source, "'hi'")
