use context::source::try_join_str;
use std::num::IntErrorKind;

use crate::aspects::substitution::SubstitutionAspect;
use lexer::token::TokenType::*;

use crate::ast::value::{Literal, LiteralValue, TemplateString};
use crate::ast::*;
<<<<<<< HEAD
use crate::moves::{next, of_type, repeat_n, word_sep};
=======
use crate::err::ParseErrorKind;
use crate::moves::{next, of_type, word_sep};
>>>>>>> 3e647bd8
use crate::parser::{ParseResult, Parser};

/// A trait that contains all the methods for parsing literals.
pub(crate) trait LiteralAspect<'a> {
    /// Parses any literal, number, argument, string, string template
    fn literal(&mut self) -> ParseResult<Expr<'a>>;

    /// Parses a number-like literal expression.
    fn number_literal(&mut self) -> ParseResult<Literal<'a>>;

    /// Parses a string literal expression.
    ///
    /// This method is only used for single quoted strings.
    fn string_literal(&mut self) -> ParseResult<Literal<'a>>;

    /// Parses a string template literal expression.
    ///
    /// This method is only used for double quoted strings, which may contain variable references for instance.
    fn templated_string_literal(&mut self) -> ParseResult<TemplateString<'a>>;

    /// Parse a raw argument.
    ///
    /// Arguments are not quoted and are separated by spaces.
    fn argument(&mut self) -> ParseResult<Expr<'a>>;
}

impl<'a> LiteralAspect<'a> for Parser<'a> {
    fn literal(&mut self) -> ParseResult<Expr<'a>> {
        let token = self.cursor.peek();
        let pivot = token.token_type;
        match pivot {
            IntLiteral | FloatLiteral => self.number_literal().map(Expr::Literal),
            Quote => self.string_literal().map(Expr::Literal),
            DoubleQuote => self.templated_string_literal().map(Expr::TemplateString),

            _ if pivot.is_keyword() => {
                self.expected(&format!("Unexpected keyword '{}'", token.value))
            }
            _ if pivot.is_ponctuation() => {
                self.expected(&format!("Unexpected token '{}'.", token.value))
            }

            _ => self.argument(),
        }
    }

    fn number_literal(&mut self) -> ParseResult<Literal<'a>> {
        Ok(Literal {
            lexeme: self.cursor.peek().value,
            parsed: self.parse_number_value()?,
        })
    }

<<<<<<< HEAD
    fn string_literal(&mut self) -> ParseResult<Literal<'a>> {
        let mut lexeme = self.cursor.force(of_type(Quote), "Expected quote.")?.value;
=======
    fn string_literal(&mut self) -> ParseResult<Expr<'a>> {
        let start = self
            .cursor
            .force(of_type(TokenType::Quote), "Expected quote.")?;
        let mut lexeme = start.value;
>>>>>>> 3e647bd8

        let mut value = String::new();

        loop {
            match self.cursor.next_opt() {
                None => {
                    return self.expected(
                        "Unterminated string literal.",
                        ParseErrorKind::Unpaired(self.cursor.relative_pos(&start)),
                    );
                }

                Some(token) => {
                    if token.token_type == Quote {
                        if let Some(joined) = try_join_str(lexeme, token.value) {
                            lexeme = joined;
                        }
                        break;
                    }
                    value.push_str(token.value);
                    if let Some(joined) = try_join_str(lexeme, token.value) {
                        lexeme = joined;
                    }
                }
            };
        }
        Ok(Literal {
            lexeme,
            parsed: LiteralValue::String(value),
        })
    }

<<<<<<< HEAD
    fn templated_string_literal(&mut self) -> ParseResult<TemplateString<'a>> {
        self.cursor.force(of_type(DoubleQuote), "Expected quote.")?;
=======
    fn templated_string_literal(&mut self) -> ParseResult<Expr<'a>> {
        let start = self
            .cursor
            .force(of_type(TokenType::DoubleQuote), "Expected quote.")?;
>>>>>>> 3e647bd8
        let mut lexeme = self.cursor.peek().value;
        let mut literal_value = String::new();
        let mut parts = Vec::new();
        loop {
            if self.cursor.is_at_end() {
                return self.expected(
                    "Unterminated string literal.",
                    ParseErrorKind::Unpaired(self.cursor.relative_pos(&start)),
                );
            }

            match self.cursor.peek().token_type {
                DoubleQuote => {
                    self.cursor.advance(next());
                    break;
                }

                Dollar => {
                    if !literal_value.is_empty() {
                        parts.push(Expr::Literal(Literal {
                            lexeme,
                            parsed: LiteralValue::String(literal_value.clone()),
                        }));
                        literal_value.clear();
                    }
                    lexeme = "";

                    parts.push(self.substitution()?);
                }

                _ => {
                    let value = self.cursor.next()?.value;
                    literal_value.push_str(value);
                    if lexeme.is_empty() {
                        lexeme = value;
                    } else if let Some(joined) = try_join_str(lexeme, value) {
                        lexeme = joined;
                    }
                }
            };
        }
        if !literal_value.is_empty() {
            parts.push(Expr::Literal(Literal {
                lexeme,
                parsed: LiteralValue::String(literal_value),
            }));
        }

        Ok(TemplateString { parts })
    }

    /// Parses a single argument.
    ///
    /// An argument is usually a single identifier, but can also be
    /// composed of multiple tokens if not separated with a space.
    fn argument(&mut self) -> ParseResult<Expr<'a>> {
        let current = self.cursor.peek();
        let mut parts = Vec::new();
        let mut builder = String::new();
        let mut lexeme = current.value;

        //pushes current token then advance
        macro_rules! append_current {
            () => {
                let value = self.cursor.next()?.value;
                builder.push_str(value);
                if let Some(joined) = try_join_str(lexeme, value) {
                    lexeme = joined;
                } else {
                    lexeme = value;
                }
                ()
            };
        }

        match current.token_type {
            Dollar => parts.push(self.substitution()?),
            BackSlash => {
                //never retain first backslash
                self.cursor.next()?;
                //advance so we are not pointing to token after '\'
                //will append the escaped value (token after the backslash)
                append_current!();
            }
            _ => {
                append_current!();
            }
        };

        while !self.cursor.is_at_end() {
            let token = self.cursor.peek();
            let pivot = token.token_type;
            match pivot {
                Space | NewLine => break,

                BackSlash => {
                    if self.cursor.advance(repeat_n(1, word_sep())).is_some() {
                        break;
                    }

                    //never retain first backslash
                    self.cursor.next()?;
                    //advance so we are not pointing to token after '\'
                    //will append the escaped value (token after the backslash)
                    append_current!();
                }

                Dollar => {
                    if !builder.is_empty() {
                        parts.push(Expr::Literal(Literal {
                            lexeme,
                            parsed: LiteralValue::String(builder.clone()),
                        }));
                        builder.clear();
                    }
                    parts.push(self.substitution()?);
                }
                _ if pivot.is_ponctuation() => break,
                _ => {
                    append_current!();
                }
            }
        }

        if !builder.is_empty() {
            parts.push(Expr::Literal(Literal {
                lexeme,
                parsed: LiteralValue::String(builder),
            }));
        }
        if parts.len() == 1 {
            return Ok(parts.pop().unwrap());
        }

        Ok(Expr::TemplateString(TemplateString { parts }))
    }
}

impl<'a> Parser<'a> {
    fn parse_number_value(&mut self) -> ParseResult<LiteralValue> {
        let token = self.cursor.next()?;
        match token.token_type {
<<<<<<< HEAD
            IntLiteral => Ok(LiteralValue::Int(token.value.parse::<i64>().map_err(
                |e| {
                    match e.kind() {
                        IntErrorKind::PosOverflow | IntErrorKind::NegOverflow => self
                            .expected::<()>("Integer constant is too large.")
                            .unwrap_err(),
                        _ => self.mk_parse_error(e.to_string()),
                    }
                },
            )?)),
            FloatLiteral => Ok(LiteralValue::Float(
                token
                    .value
                    .parse::<f64>()
                    .map_err(|e| self.mk_parse_error(e.to_string()))?,
            )),
            _ => self.expected("Expected a literal."),
=======
            TokenType::IntLiteral => Ok(LiteralValue::Int(token.value.parse::<i64>().map_err(
                |e| match e.kind() {
                    IntErrorKind::PosOverflow | IntErrorKind::NegOverflow => self.mk_parse_error(
                        "Integer constant is too large.".to_string(),
                        token,
                        ParseErrorKind::InvalidFormat,
                    ),
                    _ => self.mk_parse_error(e.to_string(), token, ParseErrorKind::InvalidFormat),
                },
            )?)),
            TokenType::FloatLiteral => {
                Ok(LiteralValue::Float(token.value.parse::<f64>().map_err(
                    |e| self.mk_parse_error(e.to_string(), token, ParseErrorKind::InvalidFormat),
                )?))
            }
            _ => self.expected("Expected a literal.", ParseErrorKind::Unexpected),
>>>>>>> 3e647bd8
        }
    }
}

#[cfg(test)]
mod tests {
    use crate::parse;

    use super::*;
    use crate::err::{ParseError, ParseErrorKind};
    use context::source::Source;
    use pretty_assertions::assert_eq;

    #[test]
    fn int_overflow() {
<<<<<<< HEAD
        let tokens = vec![Token::new(IntLiteral, "123456789012345678901234567890")];
        let parsed = Parser::new(tokens).statement();
=======
        let source = Source::unknown("123456789012345678901234567890");
        let parsed: ParseResult<_> = parse(source).into();
>>>>>>> 3e647bd8
        assert_eq!(
            parsed,
            Err(ParseError {
                message: "Integer constant is too large.".to_string(),
                position: 0..30,
                kind: ParseErrorKind::InvalidFormat,
            })
        );
    }

    #[test]
    fn string_literal() {
        let source = Source::unknown("'hello $world! $(this is a test) @(of course)'");
        let parsed = Parser::new(source).expression().expect("Failed to parse.");
        assert_eq!(
            parsed,
            Expr::Literal(Literal {
                lexeme: "'hello $world! $(this is a test) @(of course)'",
                parsed: "hello $world! $(this is a test) @(of course)".into(),
            })
        );
    }

    #[test]
    fn escaped_literal() {
        let source = Source::unknown("a\\a");
        let parsed = Parser::new(source).expression().expect("Failed to parse.");
        assert_eq!(
            parsed,
            Expr::Literal(Literal {
                lexeme: "a",
                parsed: "aa".into(),
            })
        );
    }

    #[test]
    fn missing_quote() {
<<<<<<< HEAD
        let tokens = vec![Token::new(Quote, "' command")];
        let parsed = Parser::new(tokens).statement();
=======
        let content = "' command";
        let source = Source::unknown(content);
        let parsed: ParseResult<_> = parse(source).into();
>>>>>>> 3e647bd8
        assert_eq!(
            parsed,
            Err(ParseError {
                message: "Unterminated string literal.".to_string(),
                position: content.len()..content.len(),
                kind: ParseErrorKind::Unpaired(0..1),
            })
        );
    }
}<|MERGE_RESOLUTION|>--- conflicted
+++ resolved
@@ -6,12 +6,9 @@
 
 use crate::ast::value::{Literal, LiteralValue, TemplateString};
 use crate::ast::*;
-<<<<<<< HEAD
+use crate::err::ParseErrorKind;
+use crate::err::ParseErrorKind::{InvalidFormat, Unexpected};
 use crate::moves::{next, of_type, repeat_n, word_sep};
-=======
-use crate::err::ParseErrorKind;
-use crate::moves::{next, of_type, word_sep};
->>>>>>> 3e647bd8
 use crate::parser::{ParseResult, Parser};
 
 /// A trait that contains all the methods for parsing literals.
@@ -48,10 +45,10 @@
             DoubleQuote => self.templated_string_literal().map(Expr::TemplateString),
 
             _ if pivot.is_keyword() => {
-                self.expected(&format!("Unexpected keyword '{}'", token.value))
+                self.expected(&format!("Unexpected keyword '{}'", token.value), Unexpected)
             }
             _ if pivot.is_ponctuation() => {
-                self.expected(&format!("Unexpected token '{}'.", token.value))
+                self.expected(&format!("Unexpected token '{}'.", token.value), Unexpected)
             }
 
             _ => self.argument(),
@@ -65,16 +62,8 @@
         })
     }
 
-<<<<<<< HEAD
     fn string_literal(&mut self) -> ParseResult<Literal<'a>> {
         let mut lexeme = self.cursor.force(of_type(Quote), "Expected quote.")?.value;
-=======
-    fn string_literal(&mut self) -> ParseResult<Expr<'a>> {
-        let start = self
-            .cursor
-            .force(of_type(TokenType::Quote), "Expected quote.")?;
-        let mut lexeme = start.value;
->>>>>>> 3e647bd8
 
         let mut value = String::new();
 
@@ -83,7 +72,7 @@
                 None => {
                     return self.expected(
                         "Unterminated string literal.",
-                        ParseErrorKind::Unpaired(self.cursor.relative_pos(&start)),
+                        ParseErrorKind::Unpaired(self.cursor.relative_pos(lexeme)),
                     );
                 }
 
@@ -107,15 +96,9 @@
         })
     }
 
-<<<<<<< HEAD
     fn templated_string_literal(&mut self) -> ParseResult<TemplateString<'a>> {
         self.cursor.force(of_type(DoubleQuote), "Expected quote.")?;
-=======
-    fn templated_string_literal(&mut self) -> ParseResult<Expr<'a>> {
-        let start = self
-            .cursor
-            .force(of_type(TokenType::DoubleQuote), "Expected quote.")?;
->>>>>>> 3e647bd8
+
         let mut lexeme = self.cursor.peek().value;
         let mut literal_value = String::new();
         let mut parts = Vec::new();
@@ -123,7 +106,7 @@
             if self.cursor.is_at_end() {
                 return self.expected(
                     "Unterminated string literal.",
-                    ParseErrorKind::Unpaired(self.cursor.relative_pos(&start)),
+                    ParseErrorKind::Unpaired(self.cursor.relative_pos(lexeme)),
                 );
             }
 
@@ -258,14 +241,13 @@
     fn parse_number_value(&mut self) -> ParseResult<LiteralValue> {
         let token = self.cursor.next()?;
         match token.token_type {
-<<<<<<< HEAD
             IntLiteral => Ok(LiteralValue::Int(token.value.parse::<i64>().map_err(
                 |e| {
                     match e.kind() {
                         IntErrorKind::PosOverflow | IntErrorKind::NegOverflow => self
-                            .expected::<()>("Integer constant is too large.")
+                            .expected::<()>("Integer constant is too large.", InvalidFormat)
                             .unwrap_err(),
-                        _ => self.mk_parse_error(e.to_string()),
+                        _ => self.mk_parse_error(e.to_string(), self.cursor.peek(), InvalidFormat),
                     }
                 },
             )?)),
@@ -273,27 +255,9 @@
                 token
                     .value
                     .parse::<f64>()
-                    .map_err(|e| self.mk_parse_error(e.to_string()))?,
+                    .map_err(|e| self.mk_parse_error(e.to_string(), self.cursor.peek(), InvalidFormat))?,
             )),
-            _ => self.expected("Expected a literal."),
-=======
-            TokenType::IntLiteral => Ok(LiteralValue::Int(token.value.parse::<i64>().map_err(
-                |e| match e.kind() {
-                    IntErrorKind::PosOverflow | IntErrorKind::NegOverflow => self.mk_parse_error(
-                        "Integer constant is too large.".to_string(),
-                        token,
-                        ParseErrorKind::InvalidFormat,
-                    ),
-                    _ => self.mk_parse_error(e.to_string(), token, ParseErrorKind::InvalidFormat),
-                },
-            )?)),
-            TokenType::FloatLiteral => {
-                Ok(LiteralValue::Float(token.value.parse::<f64>().map_err(
-                    |e| self.mk_parse_error(e.to_string(), token, ParseErrorKind::InvalidFormat),
-                )?))
-            }
-            _ => self.expected("Expected a literal.", ParseErrorKind::Unexpected),
->>>>>>> 3e647bd8
+            _ => self.expected("Expected a literal.", Unexpected),
         }
     }
 }
@@ -309,19 +273,14 @@
 
     #[test]
     fn int_overflow() {
-<<<<<<< HEAD
-        let tokens = vec![Token::new(IntLiteral, "123456789012345678901234567890")];
-        let parsed = Parser::new(tokens).statement();
-=======
         let source = Source::unknown("123456789012345678901234567890");
         let parsed: ParseResult<_> = parse(source).into();
->>>>>>> 3e647bd8
         assert_eq!(
             parsed,
             Err(ParseError {
                 message: "Integer constant is too large.".to_string(),
                 position: 0..30,
-                kind: ParseErrorKind::InvalidFormat,
+                kind: InvalidFormat,
             })
         );
     }
@@ -354,14 +313,9 @@
 
     #[test]
     fn missing_quote() {
-<<<<<<< HEAD
-        let tokens = vec![Token::new(Quote, "' command")];
-        let parsed = Parser::new(tokens).statement();
-=======
         let content = "' command";
         let source = Source::unknown(content);
         let parsed: ParseResult<_> = parse(source).into();
->>>>>>> 3e647bd8
         assert_eq!(
             parsed,
             Err(ParseError {
