--- conflicted
+++ resolved
@@ -1,12 +1,12 @@
 use crate::aspects::group::GroupAspect;
 use crate::aspects::var_reference::VarReferenceAspect;
+use crate::ast::literal::{Literal, LiteralValue};
 use crate::ast::substitution::{Substitution, SubstitutionKind};
 use crate::ast::Expr;
-use crate::moves::{eox, MoveOperations, not, of_type, space};
+use crate::moves::{eox, not, of_type, space, MoveOperations};
 use crate::parser::{ParseResult, Parser};
 use lexer::token::TokenType;
-use lexer::token::TokenType::{RoundedLeftBracket};
-use crate::ast::literal::{Literal, LiteralValue};
+use lexer::token::TokenType::RoundedLeftBracket;
 
 /// A parser for substitution expressions.
 pub(crate) trait SubstitutionAspect<'a> {
@@ -16,48 +16,30 @@
 
 impl<'a> SubstitutionAspect<'a> for Parser<'a> {
     fn substitution(&mut self) -> ParseResult<Expr<'a>> {
-<<<<<<< HEAD
-        let start_token = self.cursor.force(
-            of_types(&[TokenType::At, TokenType::Dollar]),
-            "Expected at or dollar sign.",
-        )?;
-        let next_token = self
+        let dollar_value = self
             .cursor
-            .lookahead(of_type(TokenType::RoundedLeftBracket));
-
-        // Short pass for variable references
-        if next_token.is_none() && start_token.token_type == TokenType::Dollar {
-=======
-        let dollar_value = self.cursor.force(
-            of_type(TokenType::Dollar),
-            "Expected '$' sign.",
-        )?.value;
+            .force(of_type(TokenType::Dollar), "Expected '$' sign.")?
+            .value;
 
         //if $ is directly followed by a '(' then it's the start of a Capture substitution.
-        if self.cursor
-            .lookahead(of_type(RoundedLeftBracket))
-            .is_some() {
+        if self.cursor.lookahead(of_type(RoundedLeftBracket)).is_some() {
             return Ok(Expr::Substitution(Substitution {
                 // Read the expression inside the parentheses as a new statement
                 underlying: self.subshell()?,
                 kind: SubstitutionKind::Capture,
-            }))
+            }));
         }
 
         // Short pass for variable references
-        if self.cursor
-            .lookahead(not(space().or(eox())))
-            .is_some()
-        {
->>>>>>> e054130d
+        if self.cursor.lookahead(not(space().or(eox()))).is_some() {
             return self.var_reference();
         }
 
-        //finaly it's a lonely '$' so we return it as a literal
+        //finally it's a lonely '$' so we return it as a literal
         return Ok(Expr::Literal(Literal {
             lexeme: dollar_value,
-            parsed: LiteralValue::String(dollar_value.to_string())
-        }))
+            parsed: LiteralValue::String(dollar_value.to_string()),
+        }));
     }
 }
 
