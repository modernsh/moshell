--- conflicted
+++ resolved
@@ -1,11 +1,7 @@
-<<<<<<< HEAD
+
 ///a `use x, y, z` expression
-#[derive(Debug, Clone, PartialEq)]
+#[derive(Debug, Clone, PartialEq, dbg_pls::DebugPls)]
 pub struct Use<'a> {
     ///all the used variables/functions etc names
-=======
-#[derive(Debug, Clone, PartialEq, dbg_pls::DebugPls)]
-pub struct Use<'a> {
->>>>>>> 3e647bd8
     pub uses: Vec<&'a str>,
 }