--- conflicted
+++ resolved
@@ -1,4 +1,5 @@
 use crate::ast::callable::{Call, FunDeclaration, Pipeline, Redirected};
+use crate::ast::control_flow::If;
 use crate::ast::group::{Block, Parenthesis, Subshell};
 use crate::ast::literal::Literal;
 use crate::ast::operation::BinaryOperation;
@@ -6,20 +7,16 @@
 use crate::ast::substitution::Substitution;
 use crate::ast::test::{Not, Test};
 use crate::ast::variable::{Assign, VarDeclaration, VarReference};
-use crate::ast::control_flow::If;
 
 pub mod callable;
+pub mod control_flow;
 pub mod group;
 pub mod literal;
 pub mod operation;
 pub mod substitution;
 pub mod test;
-<<<<<<< HEAD
+pub mod r#use;
 pub mod variable;
-=======
-pub mod r#use;
-pub mod control_flow;
->>>>>>> 8547ced0
 
 /// A expression that can be evaluated.
 #[derive(Debug, Clone, PartialEq)]
