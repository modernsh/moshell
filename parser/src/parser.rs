--- conflicted
+++ resolved
@@ -1,6 +1,6 @@
-use lexer::token::TokenType::*;
 use context::source::Source;
 use lexer::lexer::lex;
+use lexer::token::TokenType::*;
 use lexer::token::{Token, TokenType};
 use std::collections::VecDeque;
 
@@ -17,16 +17,11 @@
 use crate::aspects::var_declaration::VarDeclarationAspect;
 use crate::ast::Expr;
 use crate::cursor::ParserCursor;
+use crate::err::ParseErrorKind::Unexpected;
 use crate::err::{ErrorContext, ParseError, ParseErrorKind, ParseReport};
-use crate::err::ParseErrorKind::Unexpected;
 use crate::moves::{
-<<<<<<< HEAD
-    bin_op, eod, eox, like, next, of_type, of_types, repeat, space, spaces, word_sep,
+    bin_op, eod, eox, like, next, of_type, of_types, repeat, space, spaces, word_seps,
     MoveOperations,
-=======
-    bin_op, eod, eox, like, next, of_types,
-    repeat, space, spaces, word_seps, MoveOperations,
->>>>>>> 6aedc18b
 };
 
 pub(crate) type ParseResult<T> = Result<T, ParseError>;
@@ -138,7 +133,7 @@
         let pivot = self.cursor.peek().token_type;
         match pivot {
             If => self.parse_if(Parser::statement),
-<<<<<<< HEAD
+            Match => Ok(Expr::Match(self.parse_match(Parser::statement)?)),
             Identifier
                 if self
                     .cursor
@@ -147,9 +142,6 @@
             {
                 self.constructor()
             }
-=======
-            Match => Ok(Expr::Match(self.parse_match(Parser::statement)?)),
->>>>>>> 6aedc18b
             Identifier | Quote | DoubleQuote => self.call(),
 
             _ if pivot.is_bin_operator() => self.call(),
@@ -186,7 +178,7 @@
 
             //expression that can also be used as values
             If => self.parse_if(Parser::value),
-<<<<<<< HEAD
+            Match => Ok(Expr::Match(self.parse_match(Parser::value)?)),
             Identifier
                 if self
                     .cursor
@@ -195,9 +187,6 @@
             {
                 self.constructor()
             }
-=======
-            Match => Ok(Expr::Match(self.parse_match(Parser::value)?)),
->>>>>>> 6aedc18b
 
             //test expressions has nothing to do in a value expression.
             SquaredLeftBracket => self.expected("Unexpected start of test expression", Unexpected),
@@ -265,7 +254,6 @@
         if self.is_at_redirection_sign() {
             return self.redirectable(expr);
         }
-
 
         if let Expr::Literal(literal) = &expr {
             if self.cursor.lookahead(bin_op()).is_some() {
