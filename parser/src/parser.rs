use crate::aspects::base_parser::BaseParser;
use lexer::token::{Token, TokenType};
use crate::aspects::block_parser::BlockParser;

use crate::aspects::call_parser::CallParser;
use crate::aspects::literal_parser::LiteralParser;
use crate::aspects::var_declaration_parser::VarDeclarationParser;
use crate::ast::variable::VarKind;
use crate::ast::Expr;

pub type ParseResult<T> = Result<T, ParseError>;

/// An error that occurs during parsing.
#[derive(Debug, PartialEq)]
pub struct ParseError {
    pub message: String,
    //pub actual: Token<'a>,
}

/// A parser for the Moshell scripting language.
pub(crate) struct Parser<'a> {
    /// The tokens to be parsed.
    pub(crate) tokens: Vec<Token<'a>>,
    /// The current position in the tokens.
    pub(crate) current: usize,
}

impl<'a> Parser<'a> {
    /// Creates a new parser.
    pub(crate) fn new(tokens: Vec<Token<'a>>) -> Self {
        Self { tokens, current: 0 }
    }

    /// Parses an expression.
    pub(crate) fn expression(&mut self) -> ParseResult<Expr<'a>> {
        match self.peek_token().token_type {
            TokenType::IntLiteral | TokenType::FloatLiteral => self.literal(),
            TokenType::Quote => self.string_literal(),
<<<<<<< HEAD
            TokenType::CurlyLeftBracket => self.block(),
            //TODO add other expression parsers
            _x =>
                self.call(),
=======
            TokenType::DoubleQuote => self.templated_string_literal(),
            _ => self.argument(),
>>>>>>> 8f3d3db7
        }
    }

    /// Parse a statement.
    /// a statement is usually on a single line
    pub(crate) fn statement(&mut self) -> ParseResult<Expr<'a>> {
        match self.peek_token().token_type {
            TokenType::Identifier => self.call(),
            TokenType::Quote => self.call(),
            TokenType::DoubleQuote => self.call(),
            TokenType::Var => self.var_declaration(VarKind::Var),
            TokenType::Val => self.var_declaration(VarKind::Val),
            _ => self.expression(),
        }
    }

    /// Parses the tokens into an abstract syntax tree.
    pub(crate) fn parse(&mut self) -> ParseResult<Vec<Expr<'a>>> {
        let mut statements = Vec::new();

        while !self.is_at_end() {
            statements.push(self.statement()?);
        }

        Ok(statements)
    }
}<|MERGE_RESOLUTION|>--- conflicted
+++ resolved
@@ -36,15 +36,9 @@
         match self.peek_token().token_type {
             TokenType::IntLiteral | TokenType::FloatLiteral => self.literal(),
             TokenType::Quote => self.string_literal(),
-<<<<<<< HEAD
             TokenType::CurlyLeftBracket => self.block(),
-            //TODO add other expression parsers
-            _x =>
-                self.call(),
-=======
             TokenType::DoubleQuote => self.templated_string_literal(),
             _ => self.argument(),
->>>>>>> 8f3d3db7
         }
     }
 
