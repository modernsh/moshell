--- conflicted
+++ resolved
@@ -204,13 +204,8 @@
         self.repos("Expected value")?;
 
         let pivot = self.cursor.peek().token_type;
-<<<<<<< HEAD
         let value = match pivot {
-            RoundedLeftBracket => self.parenthesis().map(Expr::Parenthesis),
-=======
-        let expr = match pivot {
             RoundedLeftBracket => self.lambda_or_parentheses(),
->>>>>>> 5861c64b
             CurlyLeftBracket => self.block().map(Expr::Block),
             Not => self.not(Parser::next_value),
 
@@ -230,14 +225,9 @@
             //test expressions has nothing to do in a value expression.
             SquaredLeftBracket => self.expected("Unexpected start of test expression", Unexpected),
             _ => self.literal(LiteralLeniency::Strict),
-<<<<<<< HEAD
         }?;
-        self.expand_call_chain(value)
-=======
-        };
-
-        self.handle_cast(expr?)
->>>>>>> 5861c64b
+        let value = self.expand_call_chain(value)?;
+        self.handle_cast(value)
     }
 
     pub(crate) fn parse_next(&mut self) -> ParseResult<Expr<'a>> {
