--- conflicted
+++ resolved
@@ -25,17 +25,6 @@
     assert_eq!(
         report,
         ParseReport {
-<<<<<<< HEAD
-            ast: vec![Expr::Call(Call {
-                path: Vec::new(),
-
-                arguments: vec![
-                    literal_nth(source.source, "echo", 1),
-                    literal(source.source, "end")
-                ],
-                type_parameters: Vec::new()
-            })],
-=======
             expr: vec![
                 Expr::Call(Call {
                     path: Vec::new(),
@@ -59,7 +48,6 @@
                     segment: find_in(source.source, "val x=9")
                 })
             ],
->>>>>>> 89b43ede
             errors: vec![
                 ParseError {
                     message: "Mismatched closing delimiter.".to_string(),
@@ -378,7 +366,7 @@
     assert_eq!(
         report,
         ParseReport {
-            ast: vec![],
+            expr: vec![],
             errors: vec![ParseError {
                 message: "Expected value".to_string(),
                 position: content.find('=').map(|p| p + 1..p + 2).unwrap(),
@@ -397,7 +385,7 @@
     assert_eq!(
         report,
         ParseReport {
-            ast: vec![],
+            expr: vec![],
             errors: vec![ParseError {
                 message: "Expected value".to_string(),
                 position: content.find(';').map(|p| p..p + 1).unwrap(),
@@ -416,7 +404,7 @@
     assert_eq!(
         report,
         ParseReport {
-            ast: vec![],
+            expr: vec![],
             errors: vec![ParseError {
                 message: "Binary operations must be enclosed in a value expression.".to_string(),
                 position: 0..content.len(),
@@ -435,7 +423,7 @@
     assert_eq!(
         report,
         ParseReport {
-            ast: vec![],
+            expr: vec![],
             errors: vec![ParseError {
                 message: "Receiver variables do not start with '$'.".to_string(),
                 position: content.find('$').map(|p| p..p + 1).unwrap(),
@@ -456,7 +444,7 @@
     assert_eq!(
         report,
         ParseReport {
-            ast: vec![],
+            expr: vec![],
             errors: vec![ParseError {
                 message: "Expected '))' at end of conditional for".to_string(),
                 position: content.find(')').map(|p| p + 1..p + 2).unwrap(),
@@ -475,9 +463,6 @@
     assert_eq!(
         report,
         ParseReport {
-<<<<<<< HEAD
-            ast: vec![],
-=======
             expr: vec![Expr::Continue(find_in(content, "continue"))],
             errors: vec![ParseError {
                 message: "Mismatched closing delimiter.".to_string(),
@@ -504,7 +489,6 @@
                 type_parameters: Vec::new(),
                 segment: source.segment(),
             })],
->>>>>>> 89b43ede
             errors: vec![ParseError {
                 message: "Expected argument.".to_string(),
                 position: content.rfind(',').map(|p| p..p + 1).unwrap(),
@@ -523,9 +507,6 @@
     assert_eq!(
         report,
         ParseReport {
-<<<<<<< HEAD
-            ast: vec![],
-=======
             expr: vec![],
             errors: vec![
                 ParseError {
@@ -553,7 +534,6 @@
         report,
         ParseReport {
             expr: vec![],
->>>>>>> 89b43ede
             errors: vec![ParseError {
                 message: "expected end of expression or file".to_owned(),
                 position: content.rfind('$').map(|p| p..p + 1).unwrap(),
