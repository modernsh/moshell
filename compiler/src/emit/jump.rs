use analyzer::types::hir::{Conditional, Loop};

use crate::bytecode::{Bytecode, Opcode};
use crate::constant_pool::ConstantPool;
use crate::emit::{emit, EmissionState};

pub fn emit_conditional(
    conditional: &Conditional,
    emitter: &mut Bytecode,
    cp: &mut ConstantPool,
    state: &mut EmissionState,
) {
    // emit condition
    let last = state.use_values(true);
    emit(&conditional.condition, emitter, cp, state);
<<<<<<< HEAD
    state.use_values(last);
=======
    state.use_values = last;
>>>>>>> 2c1ab322

    // If the condition is false, go to ELSE.
    let jump_to_else = emitter.emit_jump(Opcode::IfNotJump);
    // Evaluate the if branch.
    emit(&conditional.then, emitter, cp, state);

    // Go to END.
    let jump_to_end = emitter.emit_jump(Opcode::Jump);

    // ELSE:
    emitter.patch_jump(jump_to_else);
    if let Some(otherwise) = &conditional.otherwise {
        emit(otherwise, emitter, cp, state);
    }

    // END:
    emitter.patch_jump(jump_to_end);
}

pub fn emit_loop(
    lp: &Loop,
    emitter: &mut Bytecode,
    cp: &mut ConstantPool,
    state: &mut EmissionState,
) {
    // START:
    let loop_start = emitter.current_ip();
    let mut loop_state = EmissionState::in_loop(loop_start);

    if let Some(condition) = &lp.condition {
        let last = state.use_values(true);
        // Evaluate the condition.
        emit(condition, emitter, cp, state);
<<<<<<< HEAD
        state.use_values(last);
=======
        state.use_values = last;
>>>>>>> 2c1ab322
        
        // If the condition is false, go to END.
        let jump_to_end = emitter.emit_jump(Opcode::IfNotJump);
        loop_state.enclosing_loop_end_placeholders.push(jump_to_end);
    }
    
    loop_state.enclosing_loop_start = loop_start;

    // Evaluate the loop body.
    emit(&lp.body, emitter, cp, &mut loop_state);
    // Go to START.
    emitter.jump_back_to(loop_start);
    // END:
    for jump_to_end in &loop_state.enclosing_loop_end_placeholders {
        emitter.patch_jump(*jump_to_end);
    }
}

pub fn emit_continue(emitter: &mut Bytecode, state: &mut EmissionState) {
    emitter.emit_code(Opcode::Jump);
    emitter.emit_instruction_pointer(state.enclosing_loop_start);
}

pub fn emit_break(emitter: &mut Bytecode, state: &mut EmissionState) {
    state
        .enclosing_loop_end_placeholders
        .push(emitter.emit_jump(Opcode::Jump));
}<|MERGE_RESOLUTION|>--- conflicted
+++ resolved
@@ -13,11 +13,7 @@
     // emit condition
     let last = state.use_values(true);
     emit(&conditional.condition, emitter, cp, state);
-<<<<<<< HEAD
     state.use_values(last);
-=======
-    state.use_values = last;
->>>>>>> 2c1ab322
 
     // If the condition is false, go to ELSE.
     let jump_to_else = emitter.emit_jump(Opcode::IfNotJump);
@@ -51,12 +47,8 @@
         let last = state.use_values(true);
         // Evaluate the condition.
         emit(condition, emitter, cp, state);
-<<<<<<< HEAD
         state.use_values(last);
-=======
-        state.use_values = last;
->>>>>>> 2c1ab322
-        
+
         // If the condition is false, go to END.
         let jump_to_end = emitter.emit_jump(Opcode::IfNotJump);
         loop_state.enclosing_loop_end_placeholders.push(jump_to_end);
