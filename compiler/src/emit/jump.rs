use analyzer::engine::Engine;
use analyzer::types::hir::{Conditional, Loop};
use analyzer::types::Typing;

use crate::bytecode::{Instructions, Opcode};
use crate::constant_pool::ConstantPool;
use crate::emit::{emit, EmissionState};

pub fn emit_conditional(
    conditional: &Conditional,
    instructions: &mut Instructions,
    typing: &Typing,
    engine: &Engine,
    cp: &mut ConstantPool,
    state: &mut EmissionState,
) {
<<<<<<< HEAD
    emit(
        &conditional.condition,
        instructions,
        typing,
        engine,
        cp,
        state,
    );
=======
    // emit condition
    let last = state.use_values(true);
    emit(&conditional.condition, emitter, cp, state);
    state.use_values(last);
>>>>>>> 4dee66f9

    // If the condition is false, go to ELSE.
    let jump_to_else = instructions.emit_jump(Opcode::IfNotJump);
    // Evaluate the if branch.
    emit(&conditional.then, instructions, typing, engine, cp, state);

    // Go to END.
    let jump_to_end = instructions.emit_jump(Opcode::Jump);

    // ELSE:
    instructions.patch_jump(jump_to_else);
    if let Some(otherwise) = &conditional.otherwise {
        emit(otherwise, instructions, typing, engine, cp, state);
    }

    // END:
    instructions.patch_jump(jump_to_end);
}

pub fn emit_loop(
    lp: &Loop,
    emitter: &mut Instructions,
    typing: &Typing,
    engine: &Engine,
    cp: &mut ConstantPool,
    state: &mut EmissionState,
) {
    // START:
    let loop_start = emitter.current_ip();
    let mut loop_state = EmissionState::in_loop(loop_start);

    if let Some(condition) = &lp.condition {
        let last = state.use_values(true);
        // Evaluate the condition.
<<<<<<< HEAD
        emit(condition, emitter, typing, engine, cp, state);
=======
        emit(condition, emitter, cp, state);
        state.use_values(last);

>>>>>>> 4dee66f9
        // If the condition is false, go to END.
        let jump_to_end = emitter.emit_jump(Opcode::IfNotJump);
        loop_state.enclosing_loop_end_placeholders.push(jump_to_end);
    }

    loop_state.enclosing_loop_start = loop_start;

    // Evaluate the loop body.
    emit(&lp.body, emitter, typing, engine, cp, &mut loop_state);
    // Go to START.
    emitter.jump_back_to(loop_start);

    // END:
    for jump_to_end in loop_state.enclosing_loop_end_placeholders {
        emitter.patch_jump(jump_to_end);
    }
}

pub fn emit_continue(emitter: &mut Instructions, state: &mut EmissionState) {
    emitter.jump_back_to(state.enclosing_loop_start);
}

pub fn emit_break(emitter: &mut Instructions, state: &mut EmissionState) {
    state
        .enclosing_loop_end_placeholders
        .push(emitter.emit_jump(Opcode::Jump));
}<|MERGE_RESOLUTION|>--- conflicted
+++ resolved
@@ -14,7 +14,8 @@
     cp: &mut ConstantPool,
     state: &mut EmissionState,
 ) {
-<<<<<<< HEAD
+    // emit condition
+    let last = state.use_values(true);
     emit(
         &conditional.condition,
         instructions,
@@ -23,12 +24,7 @@
         cp,
         state,
     );
-=======
-    // emit condition
-    let last = state.use_values(true);
-    emit(&conditional.condition, emitter, cp, state);
     state.use_values(last);
->>>>>>> 4dee66f9
 
     // If the condition is false, go to ELSE.
     let jump_to_else = instructions.emit_jump(Opcode::IfNotJump);
@@ -63,13 +59,9 @@
     if let Some(condition) = &lp.condition {
         let last = state.use_values(true);
         // Evaluate the condition.
-<<<<<<< HEAD
         emit(condition, emitter, typing, engine, cp, state);
-=======
-        emit(condition, emitter, cp, state);
         state.use_values(last);
 
->>>>>>> 4dee66f9
         // If the condition is false, go to END.
         let jump_to_end = emitter.emit_jump(Opcode::IfNotJump);
         loop_state.enclosing_loop_end_placeholders.push(jump_to_end);
