use std::collections::HashMap;
use std::io::stderr;
use std::path::PathBuf;

<<<<<<< HEAD
use clap::{Parser};
use colored::{Colorize};
use dbg_pls::color;
=======
use crate::report::{display_diagnostic, display_parse_error};
>>>>>>> c4f0a775
use analyzer::engine::Engine;
use analyzer::importer::ASTImporter;
use analyzer::name::Name;
use analyzer::relations::Relations;
use analyzer::steps::collect::SymbolCollector;
use analyzer::steps::resolve::SymbolResolver;
use ast::group::Block;
<<<<<<< HEAD
use context::source::OwnedSource;
use lexer::lexer::lex;
use lexer::token::Token;
=======
use ast::Expr;
use clap::Parser;
use context::source::Source;
use dbg_pls::color;
>>>>>>> c4f0a775
use parser::parse;

#[derive(Parser, Debug, Clone)]
#[command(author, version, about, long_about = None)]
pub struct Cli {
    /// Defines the source file to evaluate
    #[arg(short, long, value_name = "FILE")]
    pub(crate) source: Option<PathBuf>,

    /// Activate lexer output visualisation
    #[arg(short = 'L', long)]
    pub(crate) lexer: bool,

    /// Activate parser AST visualisation
    #[arg(short = 'P', long)]
    pub(crate) parser: bool,

    /// Activate analyzer visualisation
    #[arg(short = 'A', long, default_value = "true")]
    pub(crate) analyzer: bool,
}


pub struct Configuration {
    pub lexer_visualisation: bool,
    pub parser_visualization: bool,
    pub analyzer: bool,
}

impl From<Cli> for Configuration {
    fn from(value: Cli) -> Self {
        Self {
            lexer_visualisation: value.lexer,
            parser_visualization: value.parser,
            analyzer: value.parser,
        }
    }
}

#[derive(Default)]
struct RawImporter<'a> {
    imported_modules: HashMap<Name, Expr<'a>>,
}

impl<'a> ASTImporter<'a> for RawImporter<'a> {
    fn import(&mut self, name: &Name) -> Option<Expr<'a>> {
        self.imported_modules.get(name).cloned()
    }
}

fn display_tokens(tokens: Vec<Token>) {
    println!("{}", "Lexer tokens: ".bright_black());
    println!("{}", format!("\t- {} tokens lexed from input", tokens.len()));

    let mut count = 0;
    for token in tokens {
        print!("{:10}: '{}', ", format!("{:?}", token.token_type).bright_blue(), token.value.white());
        count += 1;
        if count % 5 == 0 {
            println!()
        }
    }
    println!()
}

fn display_exprs(exprs: Vec<Expr>) {
    for expr in exprs {
        println!("{}", color(&expr));
    }
}

/// Parses and display errors / diagnostics coming from the given source.
/// Returning true if the source had at least one error or diagnostic.
<<<<<<< HEAD
pub fn handle_source(source: OwnedSource, config: &Configuration) -> bool {
    if config.lexer_visualisation {
        display_tokens(lex(&source.source))
    }

    let report = parse(source.as_source());
=======
pub fn handle_source(source: Source) -> bool {
    let report = parse(source);
>>>>>>> c4f0a775
    let mut importer = RawImporter::default();

    let mut engine = Engine::default();
    let mut relations = Relations::default();

    let source = source;
    let errors: Vec<_> = report.errors;

    let out = &mut stderr();
    if !errors.is_empty() {
        for error in errors {
            display_parse_error(source, error, out).expect("IO error when reporting diagnostics");
        }
        return true;
    }

    if config.parser_visualization {}

    let expr = Expr::Block(Block {
        expressions: report.expr,
        segment: 0..0,
    });

    let name = Name::new("<module>");
    importer.imported_modules.insert(name.clone(), expr);

    let mut diagnostics =
        SymbolCollector::collect_symbols(&mut engine, &mut relations, name, &mut importer);
    diagnostics.extend(SymbolResolver::resolve_symbols(&engine, &mut relations));

    let mut stdout = stderr();
    let had_errors = !diagnostics.is_empty();
    for diagnostic in diagnostics {
        display_diagnostic(source, diagnostic, &mut stdout)
            .expect("IO errors when reporting diagnostic")
    }
    had_errors
}<|MERGE_RESOLUTION|>--- conflicted
+++ resolved
@@ -2,13 +2,8 @@
 use std::io::stderr;
 use std::path::PathBuf;
 
-<<<<<<< HEAD
-use clap::{Parser};
 use colored::{Colorize};
-use dbg_pls::color;
-=======
 use crate::report::{display_diagnostic, display_parse_error};
->>>>>>> c4f0a775
 use analyzer::engine::Engine;
 use analyzer::importer::ASTImporter;
 use analyzer::name::Name;
@@ -16,16 +11,12 @@
 use analyzer::steps::collect::SymbolCollector;
 use analyzer::steps::resolve::SymbolResolver;
 use ast::group::Block;
-<<<<<<< HEAD
-use context::source::OwnedSource;
 use lexer::lexer::lex;
 use lexer::token::Token;
-=======
 use ast::Expr;
 use clap::Parser;
 use context::source::Source;
 use dbg_pls::color;
->>>>>>> c4f0a775
 use parser::parse;
 
 #[derive(Parser, Debug, Clone)]
@@ -99,17 +90,12 @@
 
 /// Parses and display errors / diagnostics coming from the given source.
 /// Returning true if the source had at least one error or diagnostic.
-<<<<<<< HEAD
-pub fn handle_source(source: OwnedSource, config: &Configuration) -> bool {
+pub fn handle_source(source: Source, config: &Configuration) -> bool {
     if config.lexer_visualisation {
         display_tokens(lex(&source.source))
     }
 
-    let report = parse(source.as_source());
-=======
-pub fn handle_source(source: Source) -> bool {
     let report = parse(source);
->>>>>>> c4f0a775
     let mut importer = RawImporter::default();
 
     let mut engine = Engine::default();
