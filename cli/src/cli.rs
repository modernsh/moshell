use std::collections::HashMap;
use std::io::stderr;
use std::path::PathBuf;

use clap::Parser;

use analyzer::importer::ASTImporter;
use analyzer::name::Name;
use analyzer::relations::SourceId;
use analyzer::resolve_all;
use analyzer::steps::typing::apply_types;
use analyzer::types::engine::TypedEngine;
use ast::group::Block;
use ast::Expr;
use compiler::compile;
use context::source::Source;
use parser::parse;

use crate::report::{display_diagnostic, display_parse_error};

#[derive(Parser)]
#[command(author, version, about, long_about = None)]
pub struct Cli {
    /// Defines the source file to parse
    #[arg(short, long, value_name = "FILE")]
    pub(crate) source: Option<PathBuf>,
}

#[derive(Default)]
struct RawImporter<'a> {
    imported_modules: HashMap<Name, Expr<'a>>,
}

impl<'a> ASTImporter<'a> for RawImporter<'a> {
    fn import(&mut self, name: &Name) -> Option<Expr<'a>> {
        self.imported_modules.get(name).cloned()
    }
}

/// Parses and display errors / diagnostics coming from the given source.
/// Returning true if the source had at least one error or diagnostic.
pub fn handle_source(source: Source) -> bool {
    let report = parse(source);
    let mut importer = RawImporter::default();

    let errors: Vec<_> = report.errors;

    let out = &mut stderr();
    if !errors.is_empty() {
        for error in errors {
            display_parse_error(source, error, out).expect("IO error when reporting diagnostics");
        }
        return true;
    }

    //println!("{}", color(&report.expr));

    let expr = Expr::Block(Block {
        expressions: report.expr,
        segment: 0..0,
    });

    let name = Name::new("<module>");
    importer.imported_modules.insert(name.clone(), expr);

    let result = resolve_all(name, &mut importer);

    let mut diagnostics = result.diagnostics;
    if diagnostics.is_empty() {
        let types = apply_types(&result.engine, &result.relations, &mut diagnostics);
        if diagnostics.is_empty() {
            execute(types);
            return false;
        }
    }

    let mut stdout = stderr();
    let had_errors = !diagnostics.is_empty();
    for diagnostic in diagnostics {
        display_diagnostic(source, diagnostic, &mut stdout)
            .expect("IO errors when reporting diagnostic")
    }
    had_errors
}

#[link(name = "vm", kind = "static")]
extern "C" {
    fn exec(bytes: *const u8, byte_count: usize);
}

fn execute(types: TypedEngine) {
<<<<<<< HEAD
    let mut emitter = Bytecode::default();
    emit(
        &mut emitter,
        &types.get_user(SourceId(0)).unwrap().expression,
    );
=======
>>>>>>> da5f472c
    let mut bytes: Vec<u8> = Vec::new();
    compile(&types.get(SourceId(0)).unwrap().expression, &mut bytes).expect("write failed");

    let len = bytes.len();

    unsafe {
        exec(bytes.as_ptr(), len);
    }
}<|MERGE_RESOLUTION|>--- conflicted
+++ resolved
@@ -89,16 +89,8 @@
 }
 
 fn execute(types: TypedEngine) {
-<<<<<<< HEAD
-    let mut emitter = Bytecode::default();
-    emit(
-        &mut emitter,
-        &types.get_user(SourceId(0)).unwrap().expression,
-    );
-=======
->>>>>>> da5f472c
     let mut bytes: Vec<u8> = Vec::new();
-    compile(&types.get(SourceId(0)).unwrap().expression, &mut bytes).expect("write failed");
+    compile(&types.get_user(SourceId(0)).unwrap().expression, &mut bytes).expect("write failed");
 
     let len = bytes.len();
 
