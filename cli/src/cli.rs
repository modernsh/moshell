use std::path::PathBuf;

use clap::Parser;
<<<<<<< HEAD
use colored::Colorize;
use dbg_pls::color;
=======

use analyzer::importer::ASTImporter;
use analyzer::name::Name;
>>>>>>> 1955ba91
use analyzer::relations::SourceId;
use analyzer::types::engine::TypedEngine;

use ast::Expr;
<<<<<<< HEAD
use compiler::bytecode::Bytecode;
use compiler::{emit, write};
use lexer::token::Token;
=======
use compiler::compile;
use context::source::Source;
use parser::parse;

use crate::report::{display_diagnostic, display_parse_error};
>>>>>>> 1955ba91

#[derive(Parser, Debug, Clone)]
#[command(author, version, about, long_about = None)]
pub struct Cli {
    /// Defines the source file to evaluate
    #[arg(short, long, value_name = "FILE")]
    pub(crate) source: Option<PathBuf>,

    /// Defines the working directory of the cli.
    #[arg(short, long, value_name = "FILE")]
    pub(crate) working_dir: Option<PathBuf>,

    /// Activate lexer output visualisation
    #[arg(short = 'L', long)]
    pub(crate) lexer: bool,

    /// Activate parser AST visualisation
    #[arg(short = 'P', long)]
    pub(crate) parser: bool,

    /// Activate analyzer relations visualisation
    #[arg(short = 'A', long)]
    pub(crate) analyzer: bool,
}

pub struct Configuration {
    pub lexer_visualisation: bool,
    pub parser_visualization: bool,
    pub analyzer_visualisation: bool,
}

impl Configuration {
    pub fn needs_visualisation(&self) -> bool {
        self.lexer_visualisation || self.parser_visualization || self.analyzer_visualisation
    }
}

impl From<Cli> for Configuration {
    fn from(value: Cli) -> Self {
        Self {
            lexer_visualisation: value.lexer,
            parser_visualization: value.parser,
            analyzer_visualisation: value.parser,
        }
    }
}

<<<<<<< HEAD
pub(crate) fn display_tokens(tokens: Vec<Token>) {
    println!("{}", "Lexer tokens: ".bright_black());
    println!("\t- {} tokens lexed from input", tokens.len());

    let mut count = 0;
    for token in tokens {
        print!(
            "{:10}: '{}', ",
            format!("{:?}", token.token_type).bright_blue(),
            token.value.white()
        );
        count += 1;
        if count % 5 == 0 {
            println!()
=======
    //println!("{}", color(&report.expr));

    let expr = Expr::Block(Block {
        expressions: report.expr,
        segment: 0..0,
    });

    let name = Name::new("<module>");
    importer.imported_modules.insert(name.clone(), expr);

    let result = resolve_all(name, &mut importer);

    let mut diagnostics = result.diagnostics;
    if diagnostics.is_empty() {
        let types = apply_types(&result.engine, &result.relations, &mut diagnostics);
        if diagnostics.is_empty() {
            execute(types);
            return false;
>>>>>>> 1955ba91
        }
    }
    println!()
}

pub(crate) fn display_exprs(exprs: &Vec<Expr>) {
    for expr in exprs {
        println!("{}", color(expr));
    }
}

#[link(name = "vm", kind = "static")]
extern "C" {
    fn exec(bytes: *const u8, byte_count: usize);
}


fn execute(types: TypedEngine) {
    let mut bytes: Vec<u8> = Vec::new();
    compile(&types.get(SourceId(0)).unwrap().expression, &mut bytes).expect("write failed");

    let len = bytes.len();

    unsafe {
        exec(bytes.as_ptr(), len);
    }
}<|MERGE_RESOLUTION|>--- conflicted
+++ resolved
@@ -1,29 +1,14 @@
 use std::path::PathBuf;
 
 use clap::Parser;
-<<<<<<< HEAD
-use colored::Colorize;
 use dbg_pls::color;
-=======
 
-use analyzer::importer::ASTImporter;
-use analyzer::name::Name;
->>>>>>> 1955ba91
 use analyzer::relations::SourceId;
 use analyzer::types::engine::TypedEngine;
-
 use ast::Expr;
-<<<<<<< HEAD
-use compiler::bytecode::Bytecode;
-use compiler::{emit, write};
+use compiler::compile;
 use lexer::token::Token;
-=======
-use compiler::compile;
-use context::source::Source;
-use parser::parse;
-
-use crate::report::{display_diagnostic, display_parse_error};
->>>>>>> 1955ba91
+use owo_colors::OwoColorize;
 
 #[derive(Parser, Debug, Clone)]
 #[command(author, version, about, long_about = None)]
@@ -71,7 +56,6 @@
     }
 }
 
-<<<<<<< HEAD
 pub(crate) fn display_tokens(tokens: Vec<Token>) {
     println!("{}", "Lexer tokens: ".bright_black());
     println!("\t- {} tokens lexed from input", tokens.len());
@@ -86,26 +70,6 @@
         count += 1;
         if count % 5 == 0 {
             println!()
-=======
-    //println!("{}", color(&report.expr));
-
-    let expr = Expr::Block(Block {
-        expressions: report.expr,
-        segment: 0..0,
-    });
-
-    let name = Name::new("<module>");
-    importer.imported_modules.insert(name.clone(), expr);
-
-    let result = resolve_all(name, &mut importer);
-
-    let mut diagnostics = result.diagnostics;
-    if diagnostics.is_empty() {
-        let types = apply_types(&result.engine, &result.relations, &mut diagnostics);
-        if diagnostics.is_empty() {
-            execute(types);
-            return false;
->>>>>>> 1955ba91
         }
     }
     println!()
